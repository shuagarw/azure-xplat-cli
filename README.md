--- conflicted
+++ resolved
@@ -150,7 +150,6 @@
 azure site create --location "West US" mywebsite
 ```
 
-<<<<<<< HEAD
 ### azure cli on Ubuntu
 If you want to run xplat cli on Ubuntu, then you should install **nodejs-legacy** instead of **nodejs**. For more information please check the following links:
 - [why there is a problem with nodejs installation on ubuntu](http://stackoverflow.com/questions/14914715/express-js-no-such-file-or-directory/14914716#14914716)
@@ -163,8 +162,6 @@
 sudo npm install -g azure-cli
 ```
 
-=======
->>>>>>> a046572e
 ## 2 Modes
 
 Starting from 0.8.0, we are adding a separate mode for Resource Manager. You can use the following command to switch between the
