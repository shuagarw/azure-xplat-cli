--- conflicted
+++ resolved
@@ -8,11 +8,7 @@
     * Download and import Azure publish settings
     * Create and manage Storage Accounts
 * Storage
-<<<<<<< HEAD
-    * List blob container (more will come)
-=======
     * Create and manage blob container and ACL
->>>>>>> 0e766614
 * Websites
     * Create and manage Windows Azure websites
     * Download site log files and get real time log streaming
@@ -126,15 +122,6 @@
 
 ## azure storage - Managing Windows Azure Storage
 
-<<<<<<< HEAD
-You can list storage blob container
-
-    azure storage container list
-Lists all the blob container in the storage account. Before using this command, you need to set one of the following two environment variable sets:
-
-1. `AZURE_STORAGE_CONNECTION_STRING`
-2. `AZURE_STORAGE_ACCOUNT` and `AZURE_STORAGE_ACCESS_KEY`
-=======
 You can list storage container
 
     azure storage container list -a <account name> -k <access key>
@@ -151,7 +138,6 @@
 
     azure storage container set -a <account name> -k <access key> -p <permission> [container]
 Set the ACL of a specific container
->>>>>>> 0e766614
 
 ## azure site - Managing Windows Azure Websites
 
