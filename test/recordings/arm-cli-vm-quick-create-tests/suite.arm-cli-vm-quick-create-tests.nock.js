--- conflicted
+++ resolved
@@ -10,7 +10,7 @@
     name: 'Azure Storage DM Staging',
     user: {
       name: 'user@domain.example',
-      type: 'user'
+      type: 'servicePrincipal'
     },
     tenantId: '72f988bf-86f1-41af-91ab-2d7cd011db47',
     state: 'Enabled',
@@ -29,8 +29,4 @@
 
 exports.scopes = [];
 
-<<<<<<< HEAD
- exports.randomTestIdsGenerated = function() { return ['xplatTestVMQCreate1813'];};
-=======
- exports.randomTestIdsGenerated = function() { return ['xplatTestVMQCreate1023'];};
->>>>>>> 020e4c65
+ exports.randomTestIdsGenerated = function() { return ['xplatTestVMQCreate1821'];};