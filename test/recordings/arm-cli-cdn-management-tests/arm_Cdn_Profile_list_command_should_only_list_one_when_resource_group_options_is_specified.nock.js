--- conflicted
+++ resolved
@@ -6,13 +6,8 @@
   var newProfile = new profile.Profile();
 
   newProfile.addSubscription(new profile.Subscription({
-<<<<<<< HEAD
-    id: '2c224e7e-3ef5-431d-a57b-e71f4662e3a6',
-    name: 'Node CLI Test',
-=======
     id: '8fbd19e9-e8e0-4224-89f6-b1d5d86fb4c4',
     name: 'Visual Studio Enterprise with MSDN',
->>>>>>> d0328644
     user: {
       name: 'user@domain.example',
       type: 'user'
@@ -45,16 +40,6 @@
 exports.scopes = [[function (nock) { 
 var result = 
 nock('http://management.azure.com:443')
-<<<<<<< HEAD
-  .get('/subscriptions/2c224e7e-3ef5-431d-a57b-e71f4662e3a6/resourceGroups/xplattestadlsrgr02/providers/Microsoft.Cdn/profiles?api-version=2015-06-01')
-  .reply(200, "{\r\n  \"value\":[\r\n    {\r\n      \"name\":\"cliTestProfile02\",\"id\":\"/subscriptions/2c224e7e-3ef5-431d-a57b-e71f4662e3a6/resourcegroups/xplattestadlsrgr02/providers/Microsoft.Cdn/profiles/cliTestProfile02\",\"type\":\"Microsoft.Cdn/profiles\",\"tags\":{\r\n        \"tag1\":\"val1\",\"tag2\":\"val2\"\r\n      },\"location\":\"WestUs\",\"properties\":{\r\n        \"provisioningState\":\"Succeeded\",\"resourceState\":\"Active\",\"sku\":{\r\n          \"name\":\"Standard\"\r\n        }\r\n      }\r\n    }\r\n  ]\r\n}", { 'cache-control': 'no-cache',
-  pragma: 'no-cache',
-  'content-length': '457',
-  'content-type': 'application/json; odata.metadata=minimal; odata.streaming=true',
-  expires: '-1',
-  'x-ms-request-id': '9430e128-3bb5-4e8e-901b-72dbd8d0b9c2',
-  'x-ms-client-request-id': 'cb453372-e023-4bd2-9506-cc1526517fb6',
-=======
   .get('/subscriptions/8fbd19e9-e8e0-4224-89f6-b1d5d86fb4c4/resourceGroups/xplattestadlsrgr02/providers/Microsoft.Cdn/profiles?api-version=2016-04-02')
   .reply(200, "{\r\n  \"value\":[\r\n    {\r\n      \"name\":\"cliTestProfile02\",\"id\":\"/subscriptions/8fbd19e9-e8e0-4224-89f6-b1d5d86fb4c4/resourcegroups/xplattestadlsrgr02/providers/Microsoft.Cdn/profiles/cliTestProfile02\",\"type\":\"Microsoft.Cdn/profiles\",\"tags\":{\r\n        \"tag1\":\"val1\",\"tag2\":\"val2\"\r\n      },\"location\":\"WestUs\",\"sku\":{\r\n        \"name\":\"Standard_Akamai\"\r\n      },\"properties\":{\r\n        \"provisioningState\":\"Succeeded\",\"resourceState\":\"Active\"\r\n      }\r\n    }\r\n  ]\r\n}", { 'cache-control': 'no-cache',
   pragma: 'no-cache',
@@ -63,38 +48,20 @@
   expires: '-1',
   'x-ms-request-id': 'd83e3a2a-3da1-45fb-aab6-9d9e4bcc6f9f',
   'x-ms-client-request-id': 'c157dd5d-ddec-47b7-ae2d-41598b6e77b2',
->>>>>>> d0328644
   'odata-version': '4.0',
   'strict-transport-security': 'max-age=31536000; includeSubDomains',
   server: 'Microsoft-IIS/8.5',
   'x-aspnet-version': '4.0.30319',
   'x-powered-by': 'ASP.NET',
-<<<<<<< HEAD
-  'x-ms-ratelimit-remaining-subscription-reads': '14992',
-  'x-ms-correlation-request-id': '32c77b49-2f0c-48f0-9685-97c1e4b66e5f',
-  'x-ms-routing-request-id': 'WESTEUROPE:20160518T121603Z:32c77b49-2f0c-48f0-9685-97c1e4b66e5f',
-  date: 'Wed, 18 May 2016 12:16:03 GMT',
-=======
   'x-ms-ratelimit-remaining-subscription-reads': '14999',
   'x-ms-correlation-request-id': '96b5de0b-2014-418c-a781-d9ed2bd705d1',
   'x-ms-routing-request-id': 'WESTUS:20160518T213932Z:96b5de0b-2014-418c-a781-d9ed2bd705d1',
   date: 'Wed, 18 May 2016 21:39:31 GMT',
->>>>>>> d0328644
   connection: 'close' });
  return result; },
 function (nock) { 
 var result = 
 nock('https://management.azure.com:443')
-<<<<<<< HEAD
-  .get('/subscriptions/2c224e7e-3ef5-431d-a57b-e71f4662e3a6/resourceGroups/xplattestadlsrgr02/providers/Microsoft.Cdn/profiles?api-version=2015-06-01')
-  .reply(200, "{\r\n  \"value\":[\r\n    {\r\n      \"name\":\"cliTestProfile02\",\"id\":\"/subscriptions/2c224e7e-3ef5-431d-a57b-e71f4662e3a6/resourcegroups/xplattestadlsrgr02/providers/Microsoft.Cdn/profiles/cliTestProfile02\",\"type\":\"Microsoft.Cdn/profiles\",\"tags\":{\r\n        \"tag1\":\"val1\",\"tag2\":\"val2\"\r\n      },\"location\":\"WestUs\",\"properties\":{\r\n        \"provisioningState\":\"Succeeded\",\"resourceState\":\"Active\",\"sku\":{\r\n          \"name\":\"Standard\"\r\n        }\r\n      }\r\n    }\r\n  ]\r\n}", { 'cache-control': 'no-cache',
-  pragma: 'no-cache',
-  'content-length': '457',
-  'content-type': 'application/json; odata.metadata=minimal; odata.streaming=true',
-  expires: '-1',
-  'x-ms-request-id': '9430e128-3bb5-4e8e-901b-72dbd8d0b9c2',
-  'x-ms-client-request-id': 'cb453372-e023-4bd2-9506-cc1526517fb6',
-=======
   .get('/subscriptions/8fbd19e9-e8e0-4224-89f6-b1d5d86fb4c4/resourceGroups/xplattestadlsrgr02/providers/Microsoft.Cdn/profiles?api-version=2016-04-02')
   .reply(200, "{\r\n  \"value\":[\r\n    {\r\n      \"name\":\"cliTestProfile02\",\"id\":\"/subscriptions/8fbd19e9-e8e0-4224-89f6-b1d5d86fb4c4/resourcegroups/xplattestadlsrgr02/providers/Microsoft.Cdn/profiles/cliTestProfile02\",\"type\":\"Microsoft.Cdn/profiles\",\"tags\":{\r\n        \"tag1\":\"val1\",\"tag2\":\"val2\"\r\n      },\"location\":\"WestUs\",\"sku\":{\r\n        \"name\":\"Standard_Akamai\"\r\n      },\"properties\":{\r\n        \"provisioningState\":\"Succeeded\",\"resourceState\":\"Active\"\r\n      }\r\n    }\r\n  ]\r\n}", { 'cache-control': 'no-cache',
   pragma: 'no-cache',
@@ -103,22 +70,14 @@
   expires: '-1',
   'x-ms-request-id': 'd83e3a2a-3da1-45fb-aab6-9d9e4bcc6f9f',
   'x-ms-client-request-id': 'c157dd5d-ddec-47b7-ae2d-41598b6e77b2',
->>>>>>> d0328644
   'odata-version': '4.0',
   'strict-transport-security': 'max-age=31536000; includeSubDomains',
   server: 'Microsoft-IIS/8.5',
   'x-aspnet-version': '4.0.30319',
   'x-powered-by': 'ASP.NET',
-<<<<<<< HEAD
-  'x-ms-ratelimit-remaining-subscription-reads': '14992',
-  'x-ms-correlation-request-id': '32c77b49-2f0c-48f0-9685-97c1e4b66e5f',
-  'x-ms-routing-request-id': 'WESTEUROPE:20160518T121603Z:32c77b49-2f0c-48f0-9685-97c1e4b66e5f',
-  date: 'Wed, 18 May 2016 12:16:03 GMT',
-=======
   'x-ms-ratelimit-remaining-subscription-reads': '14999',
   'x-ms-correlation-request-id': '96b5de0b-2014-418c-a781-d9ed2bd705d1',
   'x-ms-routing-request-id': 'WESTUS:20160518T213932Z:96b5de0b-2014-418c-a781-d9ed2bd705d1',
   date: 'Wed, 18 May 2016 21:39:31 GMT',
->>>>>>> d0328644
   connection: 'close' });
  return result; }]];