// This file has been autogenerated.

var profile = require('../../../lib/util/profile');

exports.getMockedProfile = function () {
  var newProfile = new profile.Profile();

  newProfile.addSubscription(new profile.Subscription({
    id: '45b60d85-fd72-427a-a708-f994d26e593e',
    name: 'Azure Storage DM Staging',
    user: {
      name: 'user@domain.example',
      type: 'user'
    },
    tenantId: '72f988bf-86f1-41af-91ab-2d7cd011db47',
    state: 'Enabled',
    registeredProviders: [],
    _eventsCount: '1',
    isDefault: true
  }, newProfile.environments['AzureCloud']));

  return newProfile;
};

exports.setEnvironment = function() {
  process.env['AZURE_VM_TEST_LOCATION'] = 'southeastasia';
};

exports.scopes = [[function (nock) { 
var result = 
nock('http://management.azure.com:443')
<<<<<<< HEAD
  .get('/subscriptions/45b60d85-fd72-427a-a708-f994d26e593e/resourceGroups/xplatTstVmssGCreate1303/providers/Microsoft.Compute/virtualMachineScaleSets/xplattestvmss5/instanceView?api-version=2016-03-30')
  .reply(200, "{\r\n  \"virtualMachine\": {\r\n    \"statusesSummary\": [\r\n      {\r\n        \"code\": \"ProvisioningState/succeeded\",\r\n        \"count\": 10\r\n      }\r\n    ]\r\n  },\r\n  \"extensions\": [\r\n    {\r\n      \"name\": \"test\",\r\n      \"statusesSummary\": [\r\n        {\r\n          \"code\": \"ProvisioningState/succeeded\",\r\n          \"count\": 10\r\n        }\r\n      ]\r\n    },\r\n    {\r\n      \"name\": \"test1\",\r\n      \"statusesSummary\": [\r\n        {\r\n          \"code\": \"ProvisioningState/creating\",\r\n          \"count\": 10\r\n        }\r\n      ]\r\n    }\r\n  ],\r\n  \"statuses\": [\r\n    {\r\n      \"code\": \"ProvisioningState/succeeded\",\r\n      \"level\": \"Info\",\r\n      \"displayStatus\": \"Provisioning succeeded\",\r\n      \"time\": \"2016-04-22T09:21:14.2692682+00:00\"\r\n    }\r\n  ]\r\n}", { 'cache-control': 'no-cache',
=======
  .get('/subscriptions/e33f361b-53c2-4cc7-b829-78906708387b/resourceGroups/xplatTstVmssGCreate3073/providers/Microsoft.Compute/virtualMachineScaleSets/xplattestvmss5/instanceView?api-version=2016-03-30')
  .reply(200, "{\r\n  \"virtualMachine\": {\r\n    \"statusesSummary\": [\r\n      {\r\n        \"code\": \"ProvisioningState/succeeded\",\r\n        \"count\": 10\r\n      }\r\n    ]\r\n  },\r\n  \"extensions\": [\r\n    {\r\n      \"name\": \"test\",\r\n      \"statusesSummary\": [\r\n        {\r\n          \"code\": \"ProvisioningState/succeeded\",\r\n          \"count\": 10\r\n        }\r\n      ]\r\n    },\r\n    {\r\n      \"name\": \"test1\",\r\n      \"statusesSummary\": [\r\n        {\r\n          \"code\": \"ProvisioningState/creating\",\r\n          \"count\": 10\r\n        }\r\n      ]\r\n    }\r\n  ],\r\n  \"statuses\": [\r\n    {\r\n      \"code\": \"ProvisioningState/succeeded\",\r\n      \"level\": \"Info\",\r\n      \"displayStatus\": \"Provisioning succeeded\",\r\n      \"time\": \"2016-04-19T20:29:13.6840285+00:00\"\r\n    }\r\n  ]\r\n}", { 'cache-control': 'no-cache',
>>>>>>> 2cdd95f5
  pragma: 'no-cache',
  'content-length': '724',
  'content-type': 'application/json; charset=utf-8',
  expires: '-1',
  'strict-transport-security': 'max-age=31536000; includeSubDomains',
<<<<<<< HEAD
  'x-ms-served-by': 'cf8f3094-e980-4933-b4a0-1fcf396a973c_131020318719022909',
  'x-ms-request-id': '06ea8b03-3137-4367-9a95-57583ab1fd15',
  server: 'Microsoft-HTTPAPI/2.0',
  'x-ms-ratelimit-remaining-subscription-reads': '14992',
  'x-ms-correlation-request-id': 'e6343a87-1973-4524-9cbe-0a835bf84fbc',
  'x-ms-routing-request-id': 'SOUTHEASTASIA:20160422T092205Z:e6343a87-1973-4524-9cbe-0a835bf84fbc',
  date: 'Fri, 22 Apr 2016 09:22:04 GMT',
=======
  'x-ms-served-by': 'dce02487-9cda-4782-8138-773eb1573792_131054786111240908',
  'x-ms-request-id': '6f28368c-25f7-48f9-a405-457eeb472c53',
  server: 'Microsoft-HTTPAPI/2.0, Microsoft-HTTPAPI/2.0',
  'x-ms-ratelimit-remaining-subscription-reads': '14996',
  'x-ms-correlation-request-id': 'd767eabd-d05d-49be-968e-3935e4e1cdbe',
  'x-ms-routing-request-id': 'WESTUS:20160419T202954Z:d767eabd-d05d-49be-968e-3935e4e1cdbe',
  date: 'Tue, 19 Apr 2016 20:29:53 GMT',
>>>>>>> 2cdd95f5
  connection: 'close' });
 return result; },
function (nock) { 
var result = 
nock('https://management.azure.com:443')
<<<<<<< HEAD
  .get('/subscriptions/45b60d85-fd72-427a-a708-f994d26e593e/resourceGroups/xplatTstVmssGCreate1303/providers/Microsoft.Compute/virtualMachineScaleSets/xplattestvmss5/instanceView?api-version=2016-03-30')
  .reply(200, "{\r\n  \"virtualMachine\": {\r\n    \"statusesSummary\": [\r\n      {\r\n        \"code\": \"ProvisioningState/succeeded\",\r\n        \"count\": 10\r\n      }\r\n    ]\r\n  },\r\n  \"extensions\": [\r\n    {\r\n      \"name\": \"test\",\r\n      \"statusesSummary\": [\r\n        {\r\n          \"code\": \"ProvisioningState/succeeded\",\r\n          \"count\": 10\r\n        }\r\n      ]\r\n    },\r\n    {\r\n      \"name\": \"test1\",\r\n      \"statusesSummary\": [\r\n        {\r\n          \"code\": \"ProvisioningState/creating\",\r\n          \"count\": 10\r\n        }\r\n      ]\r\n    }\r\n  ],\r\n  \"statuses\": [\r\n    {\r\n      \"code\": \"ProvisioningState/succeeded\",\r\n      \"level\": \"Info\",\r\n      \"displayStatus\": \"Provisioning succeeded\",\r\n      \"time\": \"2016-04-22T09:21:14.2692682+00:00\"\r\n    }\r\n  ]\r\n}", { 'cache-control': 'no-cache',
=======
  .get('/subscriptions/e33f361b-53c2-4cc7-b829-78906708387b/resourceGroups/xplatTstVmssGCreate3073/providers/Microsoft.Compute/virtualMachineScaleSets/xplattestvmss5/instanceView?api-version=2016-03-30')
  .reply(200, "{\r\n  \"virtualMachine\": {\r\n    \"statusesSummary\": [\r\n      {\r\n        \"code\": \"ProvisioningState/succeeded\",\r\n        \"count\": 10\r\n      }\r\n    ]\r\n  },\r\n  \"extensions\": [\r\n    {\r\n      \"name\": \"test\",\r\n      \"statusesSummary\": [\r\n        {\r\n          \"code\": \"ProvisioningState/succeeded\",\r\n          \"count\": 10\r\n        }\r\n      ]\r\n    },\r\n    {\r\n      \"name\": \"test1\",\r\n      \"statusesSummary\": [\r\n        {\r\n          \"code\": \"ProvisioningState/creating\",\r\n          \"count\": 10\r\n        }\r\n      ]\r\n    }\r\n  ],\r\n  \"statuses\": [\r\n    {\r\n      \"code\": \"ProvisioningState/succeeded\",\r\n      \"level\": \"Info\",\r\n      \"displayStatus\": \"Provisioning succeeded\",\r\n      \"time\": \"2016-04-19T20:29:13.6840285+00:00\"\r\n    }\r\n  ]\r\n}", { 'cache-control': 'no-cache',
>>>>>>> 2cdd95f5
  pragma: 'no-cache',
  'content-length': '724',
  'content-type': 'application/json; charset=utf-8',
  expires: '-1',
  'strict-transport-security': 'max-age=31536000; includeSubDomains',
<<<<<<< HEAD
  'x-ms-served-by': 'cf8f3094-e980-4933-b4a0-1fcf396a973c_131020318719022909',
  'x-ms-request-id': '06ea8b03-3137-4367-9a95-57583ab1fd15',
  server: 'Microsoft-HTTPAPI/2.0',
  'x-ms-ratelimit-remaining-subscription-reads': '14992',
  'x-ms-correlation-request-id': 'e6343a87-1973-4524-9cbe-0a835bf84fbc',
  'x-ms-routing-request-id': 'SOUTHEASTASIA:20160422T092205Z:e6343a87-1973-4524-9cbe-0a835bf84fbc',
  date: 'Fri, 22 Apr 2016 09:22:04 GMT',
=======
  'x-ms-served-by': 'dce02487-9cda-4782-8138-773eb1573792_131054786111240908',
  'x-ms-request-id': '6f28368c-25f7-48f9-a405-457eeb472c53',
  server: 'Microsoft-HTTPAPI/2.0, Microsoft-HTTPAPI/2.0',
  'x-ms-ratelimit-remaining-subscription-reads': '14996',
  'x-ms-correlation-request-id': 'd767eabd-d05d-49be-968e-3935e4e1cdbe',
  'x-ms-routing-request-id': 'WESTUS:20160419T202954Z:d767eabd-d05d-49be-968e-3935e4e1cdbe',
  date: 'Tue, 19 Apr 2016 20:29:53 GMT',
>>>>>>> 2cdd95f5
  connection: 'close' });
 return result; }]];<|MERGE_RESOLUTION|>--- conflicted
+++ resolved
@@ -10,7 +10,7 @@
     name: 'Azure Storage DM Staging',
     user: {
       name: 'user@domain.example',
-      type: 'user'
+      type: 'servicePrincipal'
     },
     tenantId: '72f988bf-86f1-41af-91ab-2d7cd011db47',
     state: 'Enabled',
@@ -29,68 +29,38 @@
 exports.scopes = [[function (nock) { 
 var result = 
 nock('http://management.azure.com:443')
-<<<<<<< HEAD
-  .get('/subscriptions/45b60d85-fd72-427a-a708-f994d26e593e/resourceGroups/xplatTstVmssGCreate1303/providers/Microsoft.Compute/virtualMachineScaleSets/xplattestvmss5/instanceView?api-version=2016-03-30')
-  .reply(200, "{\r\n  \"virtualMachine\": {\r\n    \"statusesSummary\": [\r\n      {\r\n        \"code\": \"ProvisioningState/succeeded\",\r\n        \"count\": 10\r\n      }\r\n    ]\r\n  },\r\n  \"extensions\": [\r\n    {\r\n      \"name\": \"test\",\r\n      \"statusesSummary\": [\r\n        {\r\n          \"code\": \"ProvisioningState/succeeded\",\r\n          \"count\": 10\r\n        }\r\n      ]\r\n    },\r\n    {\r\n      \"name\": \"test1\",\r\n      \"statusesSummary\": [\r\n        {\r\n          \"code\": \"ProvisioningState/creating\",\r\n          \"count\": 10\r\n        }\r\n      ]\r\n    }\r\n  ],\r\n  \"statuses\": [\r\n    {\r\n      \"code\": \"ProvisioningState/succeeded\",\r\n      \"level\": \"Info\",\r\n      \"displayStatus\": \"Provisioning succeeded\",\r\n      \"time\": \"2016-04-22T09:21:14.2692682+00:00\"\r\n    }\r\n  ]\r\n}", { 'cache-control': 'no-cache',
-=======
-  .get('/subscriptions/e33f361b-53c2-4cc7-b829-78906708387b/resourceGroups/xplatTstVmssGCreate3073/providers/Microsoft.Compute/virtualMachineScaleSets/xplattestvmss5/instanceView?api-version=2016-03-30')
-  .reply(200, "{\r\n  \"virtualMachine\": {\r\n    \"statusesSummary\": [\r\n      {\r\n        \"code\": \"ProvisioningState/succeeded\",\r\n        \"count\": 10\r\n      }\r\n    ]\r\n  },\r\n  \"extensions\": [\r\n    {\r\n      \"name\": \"test\",\r\n      \"statusesSummary\": [\r\n        {\r\n          \"code\": \"ProvisioningState/succeeded\",\r\n          \"count\": 10\r\n        }\r\n      ]\r\n    },\r\n    {\r\n      \"name\": \"test1\",\r\n      \"statusesSummary\": [\r\n        {\r\n          \"code\": \"ProvisioningState/creating\",\r\n          \"count\": 10\r\n        }\r\n      ]\r\n    }\r\n  ],\r\n  \"statuses\": [\r\n    {\r\n      \"code\": \"ProvisioningState/succeeded\",\r\n      \"level\": \"Info\",\r\n      \"displayStatus\": \"Provisioning succeeded\",\r\n      \"time\": \"2016-04-19T20:29:13.6840285+00:00\"\r\n    }\r\n  ]\r\n}", { 'cache-control': 'no-cache',
->>>>>>> 2cdd95f5
+  .get('/subscriptions/45b60d85-fd72-427a-a708-f994d26e593e/resourceGroups/xplatTstVmssGCreate2980/providers/Microsoft.Compute/virtualMachineScaleSets/xplattestvmss5/instanceView?api-version=2016-03-30')
+  .reply(200, "{\r\n  \"virtualMachine\": {\r\n    \"statusesSummary\": [\r\n      {\r\n        \"code\": \"ProvisioningState/succeeded\",\r\n        \"count\": 10\r\n      }\r\n    ]\r\n  },\r\n  \"extensions\": [\r\n    {\r\n      \"name\": \"test\",\r\n      \"statusesSummary\": [\r\n        {\r\n          \"code\": \"ProvisioningState/succeeded\",\r\n          \"count\": 10\r\n        }\r\n      ]\r\n    },\r\n    {\r\n      \"name\": \"test1\",\r\n      \"statusesSummary\": [\r\n        {\r\n          \"code\": \"ProvisioningState/creating\",\r\n          \"count\": 10\r\n        }\r\n      ]\r\n    }\r\n  ],\r\n  \"statuses\": [\r\n    {\r\n      \"code\": \"ProvisioningState/succeeded\",\r\n      \"level\": \"Info\",\r\n      \"displayStatus\": \"Provisioning succeeded\",\r\n      \"time\": \"2016-04-25T09:11:24.8606108+00:00\"\r\n    }\r\n  ]\r\n}", { 'cache-control': 'no-cache',
   pragma: 'no-cache',
   'content-length': '724',
   'content-type': 'application/json; charset=utf-8',
   expires: '-1',
   'strict-transport-security': 'max-age=31536000; includeSubDomains',
-<<<<<<< HEAD
-  'x-ms-served-by': 'cf8f3094-e980-4933-b4a0-1fcf396a973c_131020318719022909',
-  'x-ms-request-id': '06ea8b03-3137-4367-9a95-57583ab1fd15',
+  'x-ms-served-by': 'cf8f3094-e980-4933-b4a0-1fcf396a973c_131058622357232507',
+  'x-ms-request-id': 'b5bf6324-0c52-4fae-a97a-ee1cc3ac30ee',
   server: 'Microsoft-HTTPAPI/2.0',
-  'x-ms-ratelimit-remaining-subscription-reads': '14992',
-  'x-ms-correlation-request-id': 'e6343a87-1973-4524-9cbe-0a835bf84fbc',
-  'x-ms-routing-request-id': 'SOUTHEASTASIA:20160422T092205Z:e6343a87-1973-4524-9cbe-0a835bf84fbc',
-  date: 'Fri, 22 Apr 2016 09:22:04 GMT',
-=======
-  'x-ms-served-by': 'dce02487-9cda-4782-8138-773eb1573792_131054786111240908',
-  'x-ms-request-id': '6f28368c-25f7-48f9-a405-457eeb472c53',
-  server: 'Microsoft-HTTPAPI/2.0, Microsoft-HTTPAPI/2.0',
   'x-ms-ratelimit-remaining-subscription-reads': '14996',
-  'x-ms-correlation-request-id': 'd767eabd-d05d-49be-968e-3935e4e1cdbe',
-  'x-ms-routing-request-id': 'WESTUS:20160419T202954Z:d767eabd-d05d-49be-968e-3935e4e1cdbe',
-  date: 'Tue, 19 Apr 2016 20:29:53 GMT',
->>>>>>> 2cdd95f5
+  'x-ms-correlation-request-id': 'a1e1bf7a-3812-4cf6-8bd8-033b76a62f25',
+  'x-ms-routing-request-id': 'JAPANEAST:20160425T091214Z:a1e1bf7a-3812-4cf6-8bd8-033b76a62f25',
+  date: 'Mon, 25 Apr 2016 09:12:14 GMT',
   connection: 'close' });
  return result; },
 function (nock) { 
 var result = 
 nock('https://management.azure.com:443')
-<<<<<<< HEAD
-  .get('/subscriptions/45b60d85-fd72-427a-a708-f994d26e593e/resourceGroups/xplatTstVmssGCreate1303/providers/Microsoft.Compute/virtualMachineScaleSets/xplattestvmss5/instanceView?api-version=2016-03-30')
-  .reply(200, "{\r\n  \"virtualMachine\": {\r\n    \"statusesSummary\": [\r\n      {\r\n        \"code\": \"ProvisioningState/succeeded\",\r\n        \"count\": 10\r\n      }\r\n    ]\r\n  },\r\n  \"extensions\": [\r\n    {\r\n      \"name\": \"test\",\r\n      \"statusesSummary\": [\r\n        {\r\n          \"code\": \"ProvisioningState/succeeded\",\r\n          \"count\": 10\r\n        }\r\n      ]\r\n    },\r\n    {\r\n      \"name\": \"test1\",\r\n      \"statusesSummary\": [\r\n        {\r\n          \"code\": \"ProvisioningState/creating\",\r\n          \"count\": 10\r\n        }\r\n      ]\r\n    }\r\n  ],\r\n  \"statuses\": [\r\n    {\r\n      \"code\": \"ProvisioningState/succeeded\",\r\n      \"level\": \"Info\",\r\n      \"displayStatus\": \"Provisioning succeeded\",\r\n      \"time\": \"2016-04-22T09:21:14.2692682+00:00\"\r\n    }\r\n  ]\r\n}", { 'cache-control': 'no-cache',
-=======
-  .get('/subscriptions/e33f361b-53c2-4cc7-b829-78906708387b/resourceGroups/xplatTstVmssGCreate3073/providers/Microsoft.Compute/virtualMachineScaleSets/xplattestvmss5/instanceView?api-version=2016-03-30')
-  .reply(200, "{\r\n  \"virtualMachine\": {\r\n    \"statusesSummary\": [\r\n      {\r\n        \"code\": \"ProvisioningState/succeeded\",\r\n        \"count\": 10\r\n      }\r\n    ]\r\n  },\r\n  \"extensions\": [\r\n    {\r\n      \"name\": \"test\",\r\n      \"statusesSummary\": [\r\n        {\r\n          \"code\": \"ProvisioningState/succeeded\",\r\n          \"count\": 10\r\n        }\r\n      ]\r\n    },\r\n    {\r\n      \"name\": \"test1\",\r\n      \"statusesSummary\": [\r\n        {\r\n          \"code\": \"ProvisioningState/creating\",\r\n          \"count\": 10\r\n        }\r\n      ]\r\n    }\r\n  ],\r\n  \"statuses\": [\r\n    {\r\n      \"code\": \"ProvisioningState/succeeded\",\r\n      \"level\": \"Info\",\r\n      \"displayStatus\": \"Provisioning succeeded\",\r\n      \"time\": \"2016-04-19T20:29:13.6840285+00:00\"\r\n    }\r\n  ]\r\n}", { 'cache-control': 'no-cache',
->>>>>>> 2cdd95f5
+  .get('/subscriptions/45b60d85-fd72-427a-a708-f994d26e593e/resourceGroups/xplatTstVmssGCreate2980/providers/Microsoft.Compute/virtualMachineScaleSets/xplattestvmss5/instanceView?api-version=2016-03-30')
+  .reply(200, "{\r\n  \"virtualMachine\": {\r\n    \"statusesSummary\": [\r\n      {\r\n        \"code\": \"ProvisioningState/succeeded\",\r\n        \"count\": 10\r\n      }\r\n    ]\r\n  },\r\n  \"extensions\": [\r\n    {\r\n      \"name\": \"test\",\r\n      \"statusesSummary\": [\r\n        {\r\n          \"code\": \"ProvisioningState/succeeded\",\r\n          \"count\": 10\r\n        }\r\n      ]\r\n    },\r\n    {\r\n      \"name\": \"test1\",\r\n      \"statusesSummary\": [\r\n        {\r\n          \"code\": \"ProvisioningState/creating\",\r\n          \"count\": 10\r\n        }\r\n      ]\r\n    }\r\n  ],\r\n  \"statuses\": [\r\n    {\r\n      \"code\": \"ProvisioningState/succeeded\",\r\n      \"level\": \"Info\",\r\n      \"displayStatus\": \"Provisioning succeeded\",\r\n      \"time\": \"2016-04-25T09:11:24.8606108+00:00\"\r\n    }\r\n  ]\r\n}", { 'cache-control': 'no-cache',
   pragma: 'no-cache',
   'content-length': '724',
   'content-type': 'application/json; charset=utf-8',
   expires: '-1',
   'strict-transport-security': 'max-age=31536000; includeSubDomains',
-<<<<<<< HEAD
-  'x-ms-served-by': 'cf8f3094-e980-4933-b4a0-1fcf396a973c_131020318719022909',
-  'x-ms-request-id': '06ea8b03-3137-4367-9a95-57583ab1fd15',
+  'x-ms-served-by': 'cf8f3094-e980-4933-b4a0-1fcf396a973c_131058622357232507',
+  'x-ms-request-id': 'b5bf6324-0c52-4fae-a97a-ee1cc3ac30ee',
   server: 'Microsoft-HTTPAPI/2.0',
-  'x-ms-ratelimit-remaining-subscription-reads': '14992',
-  'x-ms-correlation-request-id': 'e6343a87-1973-4524-9cbe-0a835bf84fbc',
-  'x-ms-routing-request-id': 'SOUTHEASTASIA:20160422T092205Z:e6343a87-1973-4524-9cbe-0a835bf84fbc',
-  date: 'Fri, 22 Apr 2016 09:22:04 GMT',
-=======
-  'x-ms-served-by': 'dce02487-9cda-4782-8138-773eb1573792_131054786111240908',
-  'x-ms-request-id': '6f28368c-25f7-48f9-a405-457eeb472c53',
-  server: 'Microsoft-HTTPAPI/2.0, Microsoft-HTTPAPI/2.0',
   'x-ms-ratelimit-remaining-subscription-reads': '14996',
-  'x-ms-correlation-request-id': 'd767eabd-d05d-49be-968e-3935e4e1cdbe',
-  'x-ms-routing-request-id': 'WESTUS:20160419T202954Z:d767eabd-d05d-49be-968e-3935e4e1cdbe',
-  date: 'Tue, 19 Apr 2016 20:29:53 GMT',
->>>>>>> 2cdd95f5
+  'x-ms-correlation-request-id': 'a1e1bf7a-3812-4cf6-8bd8-033b76a62f25',
+  'x-ms-routing-request-id': 'JAPANEAST:20160425T091214Z:a1e1bf7a-3812-4cf6-8bd8-033b76a62f25',
+  date: 'Mon, 25 Apr 2016 09:12:14 GMT',
   connection: 'close' });
  return result; }]];