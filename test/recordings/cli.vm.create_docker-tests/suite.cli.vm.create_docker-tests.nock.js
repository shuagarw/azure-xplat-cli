// This file has been autogenerated.

var profile = require('../../../lib/util/profile');

exports.getMockedProfile = function () {
  var newProfile = new profile.Profile();

  newProfile.addSubscription(new profile.Subscription({
    id: 'bfb5e0bf-124b-4d0c-9352-7c0a9f4d9948',
    managementCertificate: {
      key: 'mockedKey',
      cert: 'mockedCert'
    },
    name: 'CollaberaInteropTest',
    registeredProviders: [],
    isDefault: true
  }, newProfile.environments['AzureCloud']));

  return newProfile;
};

exports.setEnvironment = function() {
  process.env['AZURE_VM_TEST_LOCATION'] = 'West US';
<<<<<<< HEAD
  process.env['SSHCERT'] = 'C:\myCert.pem';
=======
  process.env['SSHCERT'] = 'test/myCert.pem';
>>>>>>> 87728a36
};

exports.scopes = [];<|MERGE_RESOLUTION|>--- conflicted
+++ resolved
@@ -21,11 +21,7 @@
 
 exports.setEnvironment = function() {
   process.env['AZURE_VM_TEST_LOCATION'] = 'West US';
-<<<<<<< HEAD
-  process.env['SSHCERT'] = 'C:\myCert.pem';
-=======
   process.env['SSHCERT'] = 'test/myCert.pem';
->>>>>>> 87728a36
 };
 
 exports.scopes = [];