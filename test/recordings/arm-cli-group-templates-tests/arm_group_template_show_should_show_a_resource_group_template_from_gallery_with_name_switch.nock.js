--- conflicted
+++ resolved
@@ -6,25 +6,15 @@
   var newProfile = new profile.Profile();
 
   newProfile.addSubscription(new profile.Subscription({
-<<<<<<< HEAD
-    id: 'a0d901ba-9956-4f7d-830c-2d7974c36666',
-    name: 'Azure Storage DM Dev',
-=======
     id: '38b598fc-e57a-423f-b2e7-dc0ddb631f1f',
     name: 'Visual Studio Ultimate with MSDN',
->>>>>>> 9c8f074d
     user: {
       name: 'user@domain.example',
       type: 'user'
     },
     tenantId: '72f988bf-86f1-41af-91ab-2d7cd011db47',
-<<<<<<< HEAD
-    registeredProviders: [],
-    registeredResourceNamespaces: ['microsoft.web', 'microsoft.insights'],
-=======
     registeredProviders: ['website'],
     registeredResourceNamespaces: ['microsoft.web', 'microsoft.insights', 'successbricks.cleardb'],
->>>>>>> 9c8f074d
     isDefault: true
   }, newProfile.environments['AzureCloud']));
 
@@ -48,17 +38,10 @@
   'x-xss-protection': '1; mode=block',
   'x-ms-version': '4.14.0.133 (a2a340b.150108-1230)',
   'strict-transport-security': 'max-age=31536000; includeSubDomains',
-<<<<<<< HEAD
-  'set-cookie': [ 'browserId=991c412f648746808d51b478c83ea79d; domain=gallery.azure.com; path=/; secure; HttpOnly' ],
-  'x-aspnet-version': '4.0.30319',
-  'x-powered-by': 'ASP.NET',
-  date: 'Wed, 15 Apr 2015 08:00:31 GMT',
-=======
   'set-cookie': [ 'browserId=b8f159f2074f4d82b62b67e2e60d54a3; domain=gallery.azure.com; path=/; secure; HttpOnly' ],
   'x-aspnet-version': '4.0.30319',
   'x-powered-by': 'ASP.NET',
   date: 'Wed, 15 Apr 2015 18:56:32 GMT',
->>>>>>> 9c8f074d
   'content-length': '2978' });
  return result; },
 function (nock) { 
@@ -74,16 +57,9 @@
   'x-xss-protection': '1; mode=block',
   'x-ms-version': '4.14.0.133 (a2a340b.150108-1230)',
   'strict-transport-security': 'max-age=31536000; includeSubDomains',
-<<<<<<< HEAD
-  'set-cookie': [ 'browserId=d531f9844a014dc79181d4a377b9ca29; domain=gallery.azure.com; path=/; secure; HttpOnly' ],
-  'x-aspnet-version': '4.0.30319',
-  'x-powered-by': 'ASP.NET',
-  date: 'Wed, 15 Apr 2015 08:00:32 GMT',
-=======
   'set-cookie': [ 'browserId=aabde683d8b34c50a77962240ef6c400; domain=gallery.azure.com; path=/; secure; HttpOnly' ],
   'x-aspnet-version': '4.0.30319',
   'x-powered-by': 'ASP.NET',
   date: 'Wed, 15 Apr 2015 18:56:32 GMT',
->>>>>>> 9c8f074d
   'content-length': '4844' });
  return result; }]];