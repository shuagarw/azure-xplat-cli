--- conflicted
+++ resolved
@@ -6,13 +6,8 @@
   var newProfile = new profile.Profile();
 
   newProfile.addSubscription(new profile.Subscription({
-<<<<<<< HEAD
     id: 'e33f361b-53c2-4cc7-b829-78906708387b',
     name: 'Microsoft Azure Internal Consumption',
-=======
-    id: 'a0d901ba-9956-4f7d-830c-2d7974c36666',
-    name: 'Azure Storage DM Dev',
->>>>>>> 9b65bcca
     user: {
       name: 'user@domain.example',
       type: 'servicePrincipal'
@@ -20,7 +15,6 @@
     tenantId: '72f988bf-86f1-41af-91ab-2d7cd011db47',
     state: 'Enabled',
     registeredProviders: [],
-    _eventsCount: '1',
     isDefault: true
   }, newProfile.environments['AzureCloud']));
 
@@ -28,13 +22,9 @@
 };
 
 exports.setEnvironment = function() {
-  process.env['AZURE_VM_TEST_LOCATION'] = 'eastus';
+  process.env['AZURE_VM_TEST_LOCATION'] = 'southeastasia';
 };
 
 exports.scopes = [];
 
-<<<<<<< HEAD
- exports.randomTestIdsGenerated = function() { return ['xplatTestGExtension8338','xplatstoragext1989','xplatstoragecntext5378'];};
-=======
- exports.randomTestIdsGenerated = function() { return ['xplatstoragext1311','xplatstoragecntext7501'];};
->>>>>>> 9b65bcca
+ exports.randomTestIdsGenerated = function() { return ['xplatTestGExtension8458','xplatstoragext5062','xplatstoragecntext3324'];};