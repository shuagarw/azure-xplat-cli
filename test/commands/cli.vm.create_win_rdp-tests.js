/**
 * Copyright (c) Microsoft.  All rights reserved.
 *
 * Licensed under the Apache License, Version 2.0 (the "License");
 * you may not use this file except in compliance with the License.
 * You may obtain a copy of the License at
 *   http://www.apache.org/licenses/LICENSE-2.0
 *
 * Unless required by applicable law or agreed to in writing, software
 * distributed under the License is distributed on an "AS IS" BASIS,
 * WITHOUT WARRANTIES OR CONDITIONS OF ANY KIND, either express or implied.
 * See the License for the specific language governing permissions and
 * limitations under the License.
 */
var should = require('should');
var sinon = require('sinon');
var util = require('util');
var crypto = require('crypto');
var fs = require('fs');
var path = require('path');

var isForceMocked = !process.env.NOCK_OFF;

var utils = require('../../lib/util/utils');
var CLITest = require('../framework/cli-test');

// A common VM used by multiple tests
var vmToUse = {
  Name : null,
  Created : false,
  Delete : false
};

var vmPrefix = 'clitestvm';
var vmNames = [];
var timeout = isForceMocked ? 0 : 30000;

var suite;
var testPrefix = 'cli.vm.create_win_rdp-tests';
var requiredEnvironment = [{
    name : 'AZURE_VM_TEST_LOCATION',
    defaultValue : 'West US'
  }
];

var currentRandom = 0;

describe('cli', function () {
  describe('vm', function () {
    var vmName,
    vmImgName,
    location;

    before(function (done) {
<<<<<<< HEAD
      suite = new CLITest(testPrefix, isForceMocked);
      
=======
      suite = new CLITest(testPrefix, requiredEnvironment, isForceMocked);

>>>>>>> c90d2021
      if (suite.isMocked) {
        sinon.stub(crypto, 'randomBytes', function () {
          return (++currentRandom).toString();
        });

        utils.POLL_REQUEST_INTERVAL = 0;
      }
<<<<<<< HEAD
      
      process.env.TEST_VM_NAME = isForceMocked ? 'xplattestvm' : suite.generateId(vmPrefix, null);
      vmName = process.env.TEST_VM_NAME;
      
=======

      process.env.TEST_VM_NAME = isForceMocked ? 'xplattestvm' : suite.generateId(vmPrefix, null);
>>>>>>> c90d2021
      suite.setupSuite(done);
    });

    after(function (done) {
      if (suite.isMocked) {
        crypto.randomBytes.restore();
      }
      suite.teardownSuite(done);
    });

    beforeEach(function (done) {
      suite.setupTest(function () {
        location = process.env.AZURE_VM_TEST_LOCATION;
		vmName = process.env.TEST_VM_NAME;
        done();
      });
    });

    afterEach(function (done) {
      function deleteUsedVM(vm, callback) {
        if (vm.Created && vm.Delete) {
          setTimeout(function () {
            var cmd = util.format('vm delete %s -b -q --json', vm.Name).split(' ');
            suite.execute(cmd, function (result) {
              vm.Name = null;
              vm.Created = vm.Delete = false;
              setTimeout(callback, timeout);
            });
          }, timeout);
        } else {
          callback();
        }
      }

      deleteUsedVM(vmToUse, function () {
        suite.teardownTest(done);
      });
    });

    //create a vm with windows image
    describe('Create:', function () {
      it('Windows Vm', function (done) {
        getImageName('Windows', function (ImageName) {
          suite.execute('vm create -r %s %s %s azureuser PassW0rd$ -l %s --json',
            '3389', vmName, ImageName, location, function (result) {
            setTimeout(done, timeout);
          });
        });
      });
    });

    //create a vm with connect option
    describe('Create:', function () {
      it('with Connect', function (done) {
        var vmConnect = vmName + '-2';
        var cmd = util.format('vm create -l %s --connect %s %s azureuser PassW0rd$ --json',
            'someLoc', vmName, vmImgName).split(' ');
        cmd[3] = location;
        suite.execute(cmd, function (result) {
          result.exitStatus.should.equal(0);
          vmToUse.Name = vmConnect;
          vmToUse.Created = true;
          vmToUse.Delete = true;
          done();
        });
      });
    });

    // Negative Test Case by specifying VM Name Twice
    describe('Negative test case:', function () {
      it('Specifying Vm Name Twice', function (done) {
        suite.execute('vm create %s %s "azureuser" "Pa$$word@123" --json --location %s',
          vmName, vmImgName, location, function (result) {
          result.exitStatus.should.equal(1);
          result.errorText.should.include('A VM with dns prefix "' + vmName + '" already exists');
          done();
        });
      });
    });

    // Get name of an image of the given category
    function getImageName(category, callBack) {
      var cmd = util.format('vm image list --json').split(' ');
      suite.execute(cmd, function (result) {
        var imageList = JSON.parse(result.text);
        imageList.some(function (image) {
          if ((image.operatingSystemType || image.oSDiskConfiguration.operatingSystem).toLowerCase() === category.toLowerCase() && image.category.toLowerCase() === 'public') {
            vmImgName = image.name;
			return true;
          }
        });
        callBack(vmImgName);
      });
    }
  });
});<|MERGE_RESOLUTION|>--- conflicted
+++ resolved
@@ -52,13 +52,8 @@
     location;
 
     before(function (done) {
-<<<<<<< HEAD
-      suite = new CLITest(testPrefix, isForceMocked);
-      
-=======
       suite = new CLITest(testPrefix, requiredEnvironment, isForceMocked);
 
->>>>>>> c90d2021
       if (suite.isMocked) {
         sinon.stub(crypto, 'randomBytes', function () {
           return (++currentRandom).toString();
@@ -66,15 +61,8 @@
 
         utils.POLL_REQUEST_INTERVAL = 0;
       }
-<<<<<<< HEAD
-      
-      process.env.TEST_VM_NAME = isForceMocked ? 'xplattestvm' : suite.generateId(vmPrefix, null);
-      vmName = process.env.TEST_VM_NAME;
-      
-=======
 
       process.env.TEST_VM_NAME = isForceMocked ? 'xplattestvm' : suite.generateId(vmPrefix, null);
->>>>>>> c90d2021
       suite.setupSuite(done);
     });
 
