--- conflicted
+++ resolved
@@ -66,11 +66,7 @@
 
         utils.POLL_REQUEST_INTERVAL = 0;
       }
-<<<<<<< HEAD
-      
-=======
-
->>>>>>> c90d2021
+
       vmVnetName = isForceMocked ? 'xplattestvmVnet' : suite.generateId(vmPrefix, null) + 'Vnet';
       suite.setupSuite(done);
     });
