--- conflicted
+++ resolved
@@ -1,21 +1,13 @@
 ; Exported zone file from Azure DNS
 ; Resource Group Name: xplat-test-dns-zone
 ; Zone name: example1.com
-<<<<<<< HEAD
-; Date and time (UTC): Thu Mar 17 2016 19:32:15 GMT+0000
-=======
 ; Date and time (UTC): Mon Mar 21 2016 08:34:36 GMT+0000
->>>>>>> 3016603f
 
 $TTL 5
 $ORIGIN example1.com.
 
 @ 3600 IN SOA ns1-07.azure-dns.com. msnhst.microsoft.com. (
-<<<<<<< HEAD
-				2016031715
-=======
 				2016032136
->>>>>>> 3016603f
 				3600
 				300
 				2419200
