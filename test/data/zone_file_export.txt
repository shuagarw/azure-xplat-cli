--- conflicted
+++ resolved
@@ -1,30 +1,17 @@
 ; Exported zone file from Azure DNS
 ; Resource Group Name: xplat-test-dns-zone
 ; Zone name: example1.com
-<<<<<<< HEAD
-; Date and time (UTC): Tue Aug 23 2016 21:41:29 GMT+0000
-=======
 ; Date and time (UTC): Mon Aug 29 2016 12:40:51 GMT+0000
->>>>>>> c151878f
 
 $TTL 3600
 $ORIGIN example1.com.
 
-<<<<<<< HEAD
-@ 3600 IN SOA ns1-07.azure-dns.com. msnhst.microsoft.com. (
-				2016082329
-				3600
-				300
-				2419200
-				300
-=======
 @ 3600 IN SOA ns1-07.azure-dns.com. hostmaster.example1.com. (
 				2003080800
 				43200
 				900
 				1814400
 				10800
->>>>>>> c151878f
 				)
 
 @ 3600 IN A 1.2.3.4
