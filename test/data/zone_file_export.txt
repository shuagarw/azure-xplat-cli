--- conflicted
+++ resolved
@@ -1,21 +1,13 @@
 ; Exported zone file from Azure DNS
 ; Resource Group Name: xplat-test-dns-zone
 ; Zone name: example1.com
-<<<<<<< HEAD
 ; Date and time (UTC): Fri Mar 11 2016 06:24:36 GMT+0000
-=======
-; Date and time (UTC): Tue Mar 08 2016 09:13:05 GMT+0000
->>>>>>> 30d7fef5
 
 $TTL 3600
 $ORIGIN example1.com.
 
 @ 3600 IN SOA ns1-07.azure-dns.com. hostmaster.example1.com. (
-<<<<<<< HEAD
 				2016031136
-=======
-				2016030805
->>>>>>> 30d7fef5
 				43200
 				900
 				1814400
