﻿<?xml version="1.0" encoding="utf-8"?>
<Project DefaultTargets="Build" xmlns="http://schemas.microsoft.com/developer/msbuild/2003">
  <PropertyGroup>
    <Configuration Condition=" '$(Configuration)' == '' ">Debug</Configuration>
    <SchemaVersion>2.0</SchemaVersion>
    <ProjectGuid>{e6309b69-d527-408b-8835-86367f414dba}</ProjectGuid>
    <ProjectHome />
    <ProjectView>ShowAllFiles</ProjectView>
    <StartupFile>bin\azure.js</StartupFile>
    <WorkingDirectory>.</WorkingDirectory>
    <OutputPath>.</OutputPath>
    <ProjectTypeGuids>{3AF33F2E-1136-4D97-BBB7-1795711AC8B8};{349c5851-65df-11da-9384-00065b846f21};{9092AA53-FB77-4645-B42D-1CCCA6BD08BD}</ProjectTypeGuids>
    <VisualStudioVersion Condition="'$(VisualStudioVersion)' == ''">11.0</VisualStudioVersion>
    <VSToolsPath Condition="'$(VSToolsPath)' == ''">$(MSBuildExtensionsPath32)\Microsoft\VisualStudio\v$(VisualStudioVersion)</VSToolsPath>
    <StartWebBrowser>True</StartWebBrowser>
    <ScriptArguments>datalake store filesystem import -n testdatalake21234 -p C:\temp\24mbfile.zip.out -d /begoldsm/24mbfile.zip -f</ScriptArguments>
    <Environment>
    </Environment>
    <NodeExeArguments>
    </NodeExeArguments>
  </PropertyGroup>
  <PropertyGroup Condition="'$(Configuration)' == 'Debug'" />
  <PropertyGroup Condition="'$(Configuration)' == 'Release'" />
  <ItemGroup>
    <Content Include="CONTRIBUTORS.txt" />
<<<<<<< HEAD
    <Content Include="lib\commands\account.environment._js" />
    <Content Include="lib\commands\account._js" />
    <Content Include="lib\commands\arm\ad\ad.application._js" />
    <Content Include="lib\commands\arm\ad\ad.groups._js" />
    <Content Include="lib\commands\arm\ad\ad.servicePrincipals._js" />
    <Content Include="lib\commands\arm\ad\ad.users._js" />
    <Content Include="lib\commands\arm\ad\adUtils._js" />
    <Content Include="lib\commands\arm\apiapp\apiapp.package._js" />
    <Content Include="lib\commands\arm\apiapp\apiapp._js" />
    <Content Include="lib\commands\arm\apiapp\lib\deployLib._js" />
    <Content Include="lib\commands\arm\availabilityset\availabilitySet._js" />
    <Content Include="lib\commands\arm\availabilityset\availset._js" />
    <Content Include="lib\commands\arm\availabilityset\availsetClient._js" />
    <Content Include="lib\commands\arm\datalakeanalytics\datalakeanalytics._js" />
    <Content Include="lib\commands\arm\datalakestore\datalakestore._js" />
    <Compile Include="lib\commands\arm\armsdk\resource.js" />
    <Compile Include="lib\commands\arm\armsdk\resourceManagementClient.js" />
    <Content Include="lib\commands\arm\feature\feature._js" />
    <Content Include="lib\commands\arm\group\group.deployment.operation._js" />
    <Content Include="lib\commands\arm\group\group.deployment._js" />
    <Content Include="lib\commands\arm\group\group.template._js" />
    <Content Include="lib\commands\arm\group\group._js" />
    <Content Include="lib\commands\arm\group\groupUtils._js" />
=======
    <Content Include="lib\commands\arm\insights\insights.alerts.actions.js" />
    <Content Include="lib\commands\arm\insights\insights.alerts.rule.log._js" />
    <Content Include="lib\commands\arm\insights\insights.alerts.rule.metric._js" />
    <Content Include="lib\commands\arm\insights\insights.alerts.rule.webtest._js" />
    <Content Include="lib\commands\arm\insights\insights.alerts.rule._js" />
    <Content Include="lib\commands\arm\insights\insights.alerts._js" />
    <Content Include="lib\commands\arm\insights\insights.autoscale.setting._js" />
    <Content Include="lib\commands\arm\insights\insights.autoscale._js" />
    <Content Include="lib\commands\arm\insights\insights.diagnostic.get._js" />
    <Content Include="lib\commands\arm\insights\insights.diagnostic.set._js" />
    <Content Include="lib\commands\arm\insights\insights.logprofiles.add._js" />
    <Content Include="lib\commands\arm\insights\insights.logprofiles.delete._js" />
    <Content Include="lib\commands\arm\insights\insights.logprofiles.get._js" />
    <Content Include="lib\commands\arm\insights\insights.logprofiles.list._js" />
    <Content Include="lib\commands\arm\insights\insights.metrics.definition._js" />
    <Content Include="lib\commands\arm\insights\insights.metrics._js" />
    <Content Include="lib\commands\arm\insights\insights.usage._js" />
    <Content Include="lib\commands\arm\insights\insights._js" />
>>>>>>> dacfe338
    <Content Include="lib\commands\arm\hdinsight\hdiClient._js" />
    <Content Include="lib\commands\arm\hdinsight\hdiConfigClient._js" />
    <Content Include="lib\commands\arm\hdinsight\hdiConstants._js" />
    <Content Include="lib\commands\arm\hdinsight\hdiCustomization._js" />
    <Content Include="lib\commands\arm\hdinsight\hdinsight._js" />
    <Content Include="lib\commands\arm\hdinsight\hdiUtils._js" />
    <Content Include="lib\commands\arm\insights\insights.alerts.rule._js" />
    <Content Include="lib\commands\arm\insights\insights.alerts._js" />
    <Content Include="lib\commands\arm\insights\insights.autoscale.setting._js" />
    <Content Include="lib\commands\arm\insights\insights.autoscale._js" />
    <Content Include="lib\commands\arm\insights\insights.diagnostic.get._js" />
    <Content Include="lib\commands\arm\insights\insights.diagnostic.set._js" />
    <Content Include="lib\commands\arm\insights\insights.metrics.definition._js" />
    <Content Include="lib\commands\arm\insights\insights.metrics._js" />
    <Content Include="lib\commands\arm\insights\insights.usage._js" />
    <Content Include="lib\commands\arm\insights\insights._js" />
    <Content Include="lib\commands\arm\keyvault\keyvault.key._js" />
    <Content Include="lib\commands\arm\keyvault\keyvault.secret._js" />
    <Content Include="lib\commands\arm\keyvault\keyvault._js" />
    <Content Include="lib\commands\arm\network\constants._js" />
    <Content Include="lib\commands\arm\network\dnsZone._js" />
    <Content Include="lib\commands\arm\network\expressRoute._js" />
    <Content Include="lib\commands\arm\network\loadBalancer._js" />
    <Content Include="lib\commands\arm\network\localNetworkGateway._js" />
    <Content Include="lib\commands\arm\network\network._js" />
    <Content Include="lib\commands\arm\network\nic._js" />
    <Content Include="lib\commands\arm\network\nsg._js" />
    <Content Include="lib\commands\arm\network\publicIp._js" />
    <Content Include="lib\commands\arm\network\recordSetUtils._js" />
    <Content Include="lib\commands\arm\network\routeTable._js" />
    <Content Include="lib\commands\arm\network\subnet._js" />
    <Content Include="lib\commands\arm\network\trafficManager._js" />
    <Content Include="lib\commands\arm\network\virtualNetwork._js" />
    <Content Include="lib\commands\arm\network\virtualNetworkGateway._js" />
    <Content Include="lib\commands\arm\network\zoneFile._js" />
    <Content Include="lib\commands\arm\providers\provider.operations._js" />
    <Content Include="lib\commands\arm\providers\provider._js" />
    <Content Include="lib\commands\arm\providers\providerUtils._js" />
    <Content Include="lib\commands\arm\rediscache\rediscache._js" />
    <Content Include="lib\commands\arm\rediscache\rediscacheUtils._js" />
    <Content Include="lib\commands\arm\resource\resource._js" />
    <Content Include="lib\commands\arm\role\role.assignment.audit._js" />
    <Content Include="lib\commands\arm\role\role.assignment.auditUtils._js" />
    <Content Include="lib\commands\arm\role\role.assignment._js" />
    <Content Include="lib\commands\arm\role\role.definition._js" />
    <Content Include="lib\commands\arm\role\roleAssignments._js" />
    <Content Include="lib\commands\arm\role\roleUtils._js" />
    <Content Include="lib\commands\arm\tag\tag._js" />
    <Content Include="lib\commands\arm\usage\usage._js" />
    <Content Include="lib\commands\arm\vm\aemExtensionUtil._js" />
    <Content Include="lib\commands\arm\vm\networkNic._js" />
    <Content Include="lib\commands\arm\vm\networkPublicIP._js" />
    <Content Include="lib\commands\arm\vm\networkVNet._js" />
    <Content Include="lib\commands\arm\vm\networkVNetSubnet._js" />
    <Content Include="lib\commands\arm\vm\virtualMachine._js" />
    <Content Include="lib\commands\arm\vm\vm._js" />
    <Content Include="lib\commands\arm\vm\vmAvailabilitySetProfile._js" />
    <Content Include="lib\commands\arm\vm\vmClient._js" />
    <Content Include="lib\commands\arm\vm\vmDiagnosticsProfile._js" />
    <Content Include="lib\commands\arm\vm\vmExtensionProfile._js" />
    <Content Include="lib\commands\arm\vm\vmHardwareProfile._js" />
    <Content Include="lib\commands\arm\vm\vmImage._js" />
    <Content Include="lib\commands\arm\vm\vmNetworkProfile._js" />
    <Content Include="lib\commands\arm\vm\vmOsProfile._js" />
    <Content Include="lib\commands\arm\vm\vmProfile._js" />
    <Content Include="lib\commands\arm\vm\vmShowUtil._js" />
    <Content Include="lib\commands\arm\vm\vmStorageProfile._js" />
    <Content Include="lib\commands\arm\webapp\webapp._js" />
    <Content Include="lib\commands\arm\webapp\webappUtils._js" />
    <Content Include="lib\commands\asm\account.affinitygroup._js" />
    <Content Include="lib\commands\asm\account.cert._js" />
    <Content Include="lib\commands\asm\hdinsight._js" />
    <Content Include="lib\commands\asm\mobile._js" />
    <Content Include="lib\commands\asm\network\appGateway._js" />
    <Content Include="lib\commands\asm\network\constants._js" />
    <Content Include="lib\commands\asm\network\dnsServer._js" />
    <Content Include="lib\commands\asm\network\jsontransform\networkmanagementmeta.json" />
    <Content Include="lib\commands\asm\network\localNetwork._js" />
    <Content Include="lib\commands\asm\network\network._js" />
    <Content Include="lib\commands\asm\network\networkConfig._js" />
    <Content Include="lib\commands\asm\network\nsg._js" />
    <Content Include="lib\commands\asm\network\reservedIp._js" />
    <Content Include="lib\commands\asm\network\routeTable._js" />
    <Content Include="lib\commands\asm\network\staticIp._js" />
    <Content Include="lib\commands\asm\network\subnet._js" />
    <Content Include="lib\commands\asm\network\trafficManager._js" />
    <Content Include="lib\commands\asm\network\virtualNetwork._js" />
    <Content Include="lib\commands\asm\network\vpnGateway._js" />
    <Content Include="lib\commands\asm\sb._js" />
    <Content Include="lib\commands\asm\service.cert._js" />
    <Content Include="lib\commands\asm\service.internallb._js" />
    <Content Include="lib\commands\asm\service.lbset._js" />
    <Content Include="lib\commands\asm\service._js" />
    <Content Include="lib\commands\asm\site.appsetting._js" />
    <Content Include="lib\commands\asm\site.config._js" />
    <Content Include="lib\commands\asm\site.connectionstring._js" />
    <Content Include="lib\commands\asm\site.defaultdocument._js" />
    <Content Include="lib\commands\asm\site.deployment._js" />
    <Content Include="lib\commands\asm\site.domain._js" />
    <Content Include="lib\commands\asm\site.handler._js" />
    <Content Include="lib\commands\asm\site.jobs._js" />
    <Content Include="lib\commands\asm\site.log._js" />
    <Content Include="lib\commands\asm\site.repository._js" />
    <Content Include="lib\commands\asm\site.scale._js" />
    <Content Include="lib\commands\asm\site._js" />
    <Content Include="lib\commands\asm\sql._js" />
    <Content Include="lib\commands\asm\vm._js" />
    <Content Include="lib\commands\asm\websites\websitesclient._js" />
    <Content Include="lib\commands\login._js" />
    <Content Include="lib\commands\portal._js" />
    <Content Include="lib\commands\storage._js" />
    <Content Include="lib\commands\storage\storage.account._js" />
    <Content Include="lib\commands\storage\storage.blob._js" />
    <Content Include="lib\commands\storage\storage.file._js" />
    <Content Include="lib\commands\storage\storage.queue._js" />
    <Content Include="lib\commands\storage\storage.service._js" />
    <Content Include="lib\commands\storage\storage.table._js" />
    <Content Include="lib\templates\node\iisnode.yml" />
    <Content Include="LICENSE.txt" />
    <Content Include="package.json" />
    <Content Include="README.md" />
    <Compile Include="bin\azure.js" />
    <Content Include="Documentation\Authentication.md" />
    <Content Include="Documentation\BestPractices-Testing.md" />
    <Content Include="Documentation\CorporateProxy.md" />
    <Content Include="Documentation\Debugging.md" />
    <Content Include="Documentation\DummyCerts.md" />
    <Content Include="Documentation\EnvironmentVariables.md" />
    <Content Include="Documentation\README.md" />
    <Content Include="Documentation\ReleaseProcess.md" />
    <Content Include="Documentation\RunTests.md" />
    <Content Include="Documentation\SetupRepo.md" />
    <Content Include="Documentation\TestModes.md" />
    <Content Include="Documentation\Writing-Cmd.md" />
    <Content Include="Documentation\Writing-Test.md" />
    <Content Include="lib\plugins.arm.json" />
    <Content Include="lib\plugins.asm.json" />
    <Compile Include="lib\autocomplete.js" />
    <Compile Include="lib\cli.js" />
    <Compile Include="lib\cmdLoader.js" />
<<<<<<< HEAD
    <Compile Include="lib\commands\arm\datalakeanalytics\datalakeanalytics.utils.js" />
    <Compile Include="lib\commands\arm\datalakestore\datalakestore.utils.js" />
    <Compile Include="lib\commands\arm\insights\insights.autoscale.profile.js" />
    <Compile Include="lib\commands\arm\insights\insights.autoscale.rule.js" />
    <Compile Include="lib\commands\arm\insights\insights.utils.js" />
    <Compile Include="lib\commands\arm\keyvault\kv-legacy.js" />
    <Compile Include="lib\commands\arm\keyvault\kv-utils.js" />
    <Compile Include="lib\commands\arm\location\location.js" />
    <Compile Include="lib\commands\arm\resource\resourceUtils.js" />
    <Compile Include="lib\commands\arm\role\permissionsUtils.js" />
    <Compile Include="lib\commands\arm\role\rbacClients.js" />
    <Compile Include="lib\commands\arm\role\rbacConstants.js" />
    <Compile Include="lib\commands\arm\tag\tagUtils.js" />
    <Compile Include="lib\commands\asm\iaas\deleteImage.js" />
    <Compile Include="lib\commands\asm\iaas\image.js" />
    <Compile Include="lib\commands\asm\iaas\upload\blobInfo.js" />
    <Compile Include="lib\commands\asm\iaas\upload\bufferStream.js" />
    <Compile Include="lib\commands\asm\iaas\upload\intSet.js" />
    <Compile Include="lib\commands\asm\iaas\upload\jobTracker.js" />
    <Compile Include="lib\commands\asm\iaas\upload\pageBlob.js" />
    <Compile Include="lib\commands\asm\iaas\upload\streamMerger.js" />
    <Compile Include="lib\commands\asm\iaas\upload\uploadVMImage.js" />
    <Compile Include="lib\commands\asm\iaas\upload\vhdTools.js" />
    <Compile Include="lib\commands\asm\mobile\pipelineChannel.js" />
    <Compile Include="lib\commands\asm\network\jsontransform\jsontransformer.js" />
    <Compile Include="lib\commands\asm\provider.js" />
    <Compile Include="lib\commands\asm\vm\vmclient.js" />
    <Compile Include="lib\commands\asm\vm\vmUtils.js" />
=======
    <Compile Include="lib\commands\arm\insights\insights.autoscale.notifications.js" />
>>>>>>> dacfe338
    <Compile Include="lib\util\authentication\adalAuthForUser.js" />
    <Compile Include="lib\util\authentication\adalAuthForServicePrincipal.js" />
    <Compile Include="lib\util\profile\account.js" />
    <Compile Include="scripts\extract-labels.js" />
    <Compile Include="scripts\filter-testresults.js" />
    <Compile Include="scripts\harvest-cmds.js" />
    <Compile Include="scripts\link-to-sdk.js" />
    <Compile Include="scripts\unit.js" />
    <Content Include="test\myCert.pem" />
    <Content Include="test\runlive.sh" />
    <Content Include="test\testlist-arm-datalake-live.txt" />
    <Content Include="test\testlist-arm-network-live.txt" />
    <Content Include="test\testlist-arm-redis-live.txt" />
    <Content Include="test\testlist-arm-resource-live.txt" />
    <Content Include="test\testlist-arm-storage-live.txt" />
    <Content Include="test\testlist-arm-vm-live.txt" />
    <Content Include="test\testlist-arm-vm.txt" />
    <Content Include="test\testlist-arm.txt" />
    <Content Include="test\testlist-vm-live.txt" />
    <Content Include="test\testlist.txt" />
    <Compile Include="features\step_definitions\website-creation-steps.js" />
    <Compile Include="features\step_definitions\website-credential-steps.js" />
    <Compile Include="features\support\environmentDownloader.js" />
    <Compile Include="features\support\hooks.js" />
    <Compile Include="features\support\scriptrunner.js" />
    <Compile Include="features\support\website-world.js" />
    <Compile Include="lib\commands\config.js" />
    <Compile Include="lib\commands\help.js" />
    <Content Include="lib\locales\en-us.json" />
    <Compile Include="lib\util\bitArray.js" />
    <Compile Include="lib\util\blobUtils.js" />
    <Compile Include="lib\util\cacheUtils.js" />
    <Compile Include="lib\util\callbackAggregator.js" />
    <Compile Include="lib\util\communityUtil.js" />
    <Compile Include="lib\util\constants.js" />
    <Compile Include="lib\util\endpointUtil.js" />
    <Compile Include="lib\util\extendedcommand.js" />
    <Compile Include="lib\util\hdinsightHelper.js" />
    <Compile Include="lib\util\keyFiles.js" />
    <Compile Include="lib\util\logging.js" />
    <Compile Include="lib\util\set.js" />
    <Compile Include="lib\util\utils.js" />
    <Compile Include="lib\util\utilsCore.js" />
    <Compile Include="lib\util\validation.js" />
    <Compile Include="lib\commands\arm\armsdk\compute.js" />
    <Compile Include="lib\commands\arm\armsdk\computeManagementClient.js" />
    <Compile Include="lib\commands\arm\armsdk\storageManagementClient.js" />
<<<<<<< HEAD
=======
    <Compile Include="lib\commands\arm\insights\insights.autoscale.profile.js" />
    <Compile Include="lib\commands\arm\insights\insights.autoscale.rule.js" />
    <Compile Include="lib\commands\arm\insights\insights.utils.js" />
    <Compile Include="lib\commands\arm\keyvault\kv-legacy.js" />
    <Compile Include="lib\commands\arm\keyvault\kv-utils.js" />
    <Compile Include="lib\commands\arm\resource\resourceUtils.js" />
    <Compile Include="lib\commands\arm\role\permissionsUtils.js" />
    <Compile Include="lib\commands\arm\role\rbacClients.js" />
    <Compile Include="lib\commands\arm\role\rbacConstants.js" />
    <Compile Include="lib\commands\arm\tag\tagUtils.js" />
>>>>>>> dacfe338
    <Compile Include="lib\commands\arm\apiapp\lib\azureSdkStream.js" />
    <Compile Include="lib\commands\arm\apiapp\lib\deployTracker.js" />
    <Compile Include="lib\commands\arm\apiapp\lib\propertyPrompts.js" />
    <Compile Include="lib\commands\arm\apiapp\lib\packaging\dirops.js" />
    <Compile Include="lib\commands\arm\apiapp\lib\packaging\index.js" />
    <Compile Include="lib\commands\arm\apiapp\lib\packaging\packaging.js" />
    <Compile Include="lib\commands\arm\apiapp\lib\packaging\packagingConstants.js" />
    <Compile Include="lib\commands\arm\apiapp\lib\packaging\validations.js" />
    <Content Include="lib\commands\arm\apiapp\lib\packaging\schemas\boolString.schema.json" />
    <Content Include="lib\commands\arm\apiapp\lib\packaging\schemas\manifest.schema.json" />
    <Content Include="lib\commands\arm\apiapp\lib\packaging\schemas\semVer.schema.json" />
    <Content Include="lib\commands\arm\apiapp\lib\packaging\schemas\uiDefinition.schema.json" />
    <Content Include="lib\commands\arm\apiapp\lib\packaging\schemas\uiParameter.schema.json" />
    <Compile Include="lib\util\authentication\tokenCredentials.js" />
    <Compile Include="lib\util\authentication\adalAuth.js" />
    <Compile Include="lib\util\authentication\file-token-storage.js" />
    <Compile Include="lib\util\authentication\osx-keychain-parser.js" />
    <Compile Include="lib\util\authentication\osx-keychain.js" />
    <Compile Include="lib\util\authentication\osx-token-storage.js" />
    <Compile Include="lib\util\authentication\token-cache-encoding.js" />
    <Compile Include="lib\util\authentication\token-cache.js" />
    <Compile Include="lib\util\authentication\token-entry-deserializer.js" />
    <Compile Include="lib\util\authentication\win-credstore-parser.js" />
    <Compile Include="lib\util\authentication\win-credstore.js" />
    <Compile Include="lib\util\authentication\win-token-storage.js" />
    <Compile Include="lib\util\certificates\der.js" />
    <Compile Include="lib\util\certificates\pkcs.js" />
    <Compile Include="lib\util\profile\environment.js" />
    <Compile Include="lib\util\profile\index.js" />
    <Compile Include="lib\util\profile\profile.js" />
    <Compile Include="lib\util\profile\publishSettings.js" />
    <Compile Include="lib\util\profile\subscription.js" />
    <Compile Include="test\commands\arm\insights\arm.insights.diagnostic.get-tests.js" />
    <Compile Include="test\commands\arm\insights\arm.insights.diagnostic.set-tests.js" />
    <Compile Include="test\commands\arm\vm\arm.vm-disk-encryption-tests.js">
      <TestFramework>
      </TestFramework>
    </Compile>
    <Compile Include="test\commands\cli.account-tests.js" />
    <Compile Include="test\commands\cli.account.affinitygroup-tests.js">
      <TestFramework>
      </TestFramework>
    </Compile>
    <Compile Include="test\commands\cli.account.cert-tests.js" />
    <Compile Include="test\commands\cli.account.environment-tests.js" />
    <Compile Include="test\commands\cli.help-tests.js" />
    <Compile Include="test\commands\cli.mobile-tests.js" />
    <Compile Include="test\commands\cli.mobile.api-tests.js" />
    <Compile Include="test\commands\cli.mobile.appsetting-tests.js" />
    <Compile Include="test\commands\cli.mobile.auth-tests.js" />
    <Compile Include="test\commands\cli.mobile.config-tests.js" />
    <Compile Include="test\commands\cli.mobile.domain-tests.js" />
    <Compile Include="test\commands\cli.mobile.job-tests.js" />
    <Compile Include="test\commands\cli.mobile.key-tests.js" />
    <Compile Include="test\commands\cli.mobile.log-tests.js" />
    <Compile Include="test\commands\cli.mobile.migration-tests.js" />
    <Compile Include="test\commands\cli.mobile.preview-tests.js" />
    <Compile Include="test\commands\cli.mobile.push-tests.js" />
    <Compile Include="test\commands\cli.mobile.scale-tests.js" />
    <Compile Include="test\commands\cli.mobile.script-tests.js" />
    <Compile Include="test\commands\cli.mobile.table-tests.js" />
    <Compile Include="test\commands\cli.mobilerecover-tests.js" />
    <Compile Include="test\commands\cli.network-nsg-rule-tests.js" />
    <Compile Include="test\commands\cli.network-nsg-tests.js">
      <TestFramework>
      </TestFramework>
    </Compile>
    <Compile Include="test\commands\cli.network-subnet-tests.js" />
    <Compile Include="test\commands\cli.network-tests.js" />
    <Compile Include="test\commands\cli.network.application-gateway.js" />
    <Compile Include="test\commands\cli.network.application.gateway-config.js" />
    <Compile Include="test\commands\cli.network.gateway-test.js" />
    <Compile Include="test\commands\cli.network.local-network.js" />
    <Compile Include="test\commands\cli.network.reservedip-tests.js" />
    <Compile Include="test\commands\cli.network.route-table.js" />
    <Compile Include="test\commands\cli.network.traffic-manager-profile.js" />
    <Compile Include="test\commands\cli.sb-tests.js" />
    <Compile Include="test\commands\cli.service-tests.js" />
    <Compile Include="test\commands\cli.site-tests.js" />
    <Compile Include="test\commands\cli.site.appsetting-tests.js" />
    <Compile Include="test\commands\cli.site.config-tests.js" />
    <Compile Include="test\commands\cli.site.connectionstring-tests.js" />
    <Compile Include="test\commands\cli.site.defaultdocument-tests.js" />
    <Compile Include="test\commands\cli.site.deployment-tests.js" />
    <Compile Include="test\commands\cli.site.deploymentscript-tests.js" />
    <Compile Include="test\commands\cli.site.domain-tests.js" />
    <Compile Include="test\commands\cli.site.handler-tests.js" />
    <Compile Include="test\commands\cli.site.job-tests.js" />
    <Compile Include="test\commands\cli.site.log-tests.js" />
    <Compile Include="test\commands\cli.site.log.tail-tests.js" />
    <Compile Include="test\commands\cli.site.scale-tests.js" />
    <Compile Include="test\commands\cli.site.slots-tests.js" />
    <Compile Include="test\commands\cli.sql-tests.js" />
    <Compile Include="test\commands\cli.storage.account-tests.js" />
    <Compile Include="test\commands\cli.storage.blob-tests.js" />
    <Compile Include="test\commands\cli.storage.file-tests.js" />
    <Compile Include="test\commands\cli.storage.queue-tests.js" />
    <Compile Include="test\commands\cli.storage.service-tests.js" />
    <Compile Include="test\commands\cli.storage.table-tests.js" />
    <Compile Include="test\commands\cli.vm.acl-tests.js" />
    <Compile Include="test\commands\cli.vm.capture-tests.js" />
    <Compile Include="test\commands\cli.vm.create_affin_vnet_vm-tests.js" />
    <Compile Include="test\commands\cli.vm.create_comm-tests.js" />
    <Compile Include="test\commands\cli.vm.create_custom-tests.js" />
    <Compile Include="test\commands\cli.vm.create_docker-tests.js" />
    <Compile Include="test\commands\cli.vm.create_loc_vnet_vm-tests.js" />
    <Compile Include="test\commands\cli.vm.create_ssh-tests.js" />
    <Compile Include="test\commands\cli.vm.create_staticvm-tests.js" />
    <Compile Include="test\commands\cli.vm.create_staticvm_neg-tests.js" />
    <Compile Include="test\commands\cli.vm.create_vnet_multi_nic-tests.js">
      <TestFramework>
      </TestFramework>
    </Compile>
    <Compile Include="test\commands\cli.vm.create_win_rdp-tests.js" />
    <Compile Include="test\commands\cli.vm.disk-tests.js" />
    <Compile Include="test\commands\cli.vm.disk.attachDetach-tests.js" />
    <Compile Include="test\commands\cli.vm.disk.attachnew-tests.js" />
    <Compile Include="test\commands\cli.vm.endpoint-tests.js" />
    <Compile Include="test\commands\cli.vm.export_create_from-tests.js" />
    <Compile Include="test\commands\cli.vm.extension-tests.js" />
    <Compile Include="test\commands\cli.vm.extension_get-chef-tests.js" />
    <Compile Include="test\commands\cli.vm.extension_get-tests.js" />
    <Compile Include="test\commands\cli.vm.extension_set-chef.js" />
    <Compile Include="test\commands\cli.vm.extension_set-custom_disable.js" />
    <Compile Include="test\commands\cli.vm.extension_set-tests.js" />
    <Compile Include="test\commands\cli.vm.image-tests.js" />
    <Compile Include="test\commands\cli.vm.list_show-tests.js" />
    <Compile Include="test\commands\cli.vm.loadbalancer-tests.js" />
    <Compile Include="test\commands\cli.vm.negative-tests.js">
      <TestFramework>
      </TestFramework>
    </Compile>
    <Compile Include="test\commands\cli.vm.pip-tests.js" />
    <Compile Include="test\commands\cli.vm.shutdown_restart-tests.js" />
    <Compile Include="test\commands\cli.vm.staticvm_create-from-tests.js" />
    <Compile Include="test\commands\cli.vm.staticvm_docker-tests.js" />
    <Content Include="test\data\apiapp-parameters.json" />
    <Content Include="test\data\appgatewayconfig.json" />
    <Content Include="test\data\appgatewayexport.json" />
    <Content Include="test\data\arm-deployment-parameters.json" />
    <Content Include="test\data\arm-deployment-parametersv2.json" />
    <Content Include="test\data\arm-deployment-template.json" />
    <Content Include="test\data\CustomRoleDefValid.json" />
    <Content Include="test\data\customScript.json" />
    <Content Include="test\data\imageUrn.json" />
    <Content Include="test\data\startersite-parameters.json" />
    <Compile Include="test\data\osx-keychain-entries.js" />
    <Compile Include="test\data\win-credstore-entries.js" />
    <Compile Include="test\framework\arm-cli-test.js" />
    <Compile Include="test\framework\cli-executor.js" />
    <Compile Include="test\framework\cli-test.js" />
    <Compile Include="test\framework\fake-files.js" />
    <Compile Include="test\framework\mock-token-cache.js" />
    <Compile Include="test\framework\nock-helper.js" />
    <Compile Include="test\framework\test-logger.js" />
    <Compile Include="test\framework\xcli-test-reporter.js" />
    <Compile Include="test\hdinsight\stub-cli.js" />
    <Compile Include="test\hdinsight\stub-executionProcessor.js" />
    <Compile Include="test\hdinsight\stub-userInteractor.js" />
    <Compile Include="test\hdinsight\unit-cli-setup.js" />
    <Compile Include="test\hdinsight\unit-create-command.js" />
    <Compile Include="test\hdinsight\unit-delete-command.js" />
    <Compile Include="test\hdinsight\unit-list-command.js" />
    <Compile Include="test\hdinsight\unit-show-command.js" />
    <Compile Include="test\hdinsight\util-GetCommand.js" />
    <Compile Include="test\util\asmNetworkTestUtil.js" />
    <Compile Include="test\util\asmVMTestUtil.js" />
    <Compile Include="test\util\graphUtils.js" />
    <Compile Include="test\util\mobileTest.js" />
    <Compile Include="test\util\networkTestUtil.js" />
    <Compile Include="test\util\profile\account-tests.js">
      <TestFramework>
      </TestFramework>
    </Compile>
    <Compile Include="test\util\set-tests.js" />
    <Compile Include="test\util\util.js" />
    <Compile Include="test\util\utils-tests.js" />
    <Compile Include="test\util\vmTestUtil.js" />
    <Content Include="test\commands\mobile\facebookClientId.txt" />
    <Compile Include="test\commands\mobile\feedback_upload.js" />
    <Compile Include="test\commands\mobile\foobar.js" />
    <Compile Include="test\commands\mobile\table1.delete.js" />
    <Compile Include="test\commands\mobile\table1.insert.js" />
    <Compile Include="test\commands\mobile\table1.read.js" />
    <Compile Include="test\commands\mobile\table1.update.js" />
    <Compile Include="test\commands\mobile\testapi.js" />
    <Compile Include="test\commands\arm\ad\adUtils-test.js" />
    <Compile Include="test\commands\arm\ad\arm.ad-app-tests.js">
      <TestFramework>
      </TestFramework>
    </Compile>
    <Compile Include="test\commands\arm\ad\arm.ad-tests.js">
      <TestFramework>
      </TestFramework>
    </Compile>
    <Compile Include="test\commands\arm\apiapp\arm.apiapp-tests.js" />
    <Compile Include="test\commands\arm\feature\arm.feature-tests.js" />
    <Compile Include="test\commands\arm\group\arm.group-tests.js" />
    <Compile Include="test\commands\arm\group\arm.group.deployment-tests.js" />
    <Compile Include="test\commands\arm\insights\arm.insights.alerts-tests.js" />
    <Compile Include="test\commands\arm\insights\arm.insights.alerts.rule-tests.js" />
    <Compile Include="test\commands\arm\insights\arm.insights.autoscale-tests.js" />
    <Compile Include="test\commands\arm\insights\arm.insights.autoscale.setting-tests.js" />
    <Compile Include="test\commands\arm\insights\arm.insights.logs-tests.js" />
    <Compile Include="test\commands\arm\insights\arm.insights.metrics-tests.js" />
    <Compile Include="test\commands\arm\insights\arm.insights.metrics.definition-tests.js" />
    <Compile Include="test\commands\arm\insights\arm.insights.usage-tests.js" />
    <Compile Include="test\commands\arm\keyvault\arm.keyvault-key-tests.js" />
    <Compile Include="test\commands\arm\keyvault\arm.keyvault-secret-tests.js" />
    <Compile Include="test\commands\arm\keyvault\arm.keyvault-tests.js" />
    <Compile Include="test\commands\arm\location\arm.location-tests.js" />
    <Compile Include="test\commands\arm\network\arm.network.lb-address-pool-tests.js" />
    <Compile Include="test\commands\arm\network\arm.network.lb-frontend-ip-tests.js" />
    <Compile Include="test\commands\arm\network\arm.network.lb-inbound-nat-rule-tests.js" />
    <Compile Include="test\commands\arm\network\arm.network.lb-inboundrule-tests.js" />
    <Compile Include="test\commands\arm\network\arm.network.lb-probe-tests.js" />
    <Compile Include="test\commands\arm\network\arm.network.lb-rule-tests.js" />
    <Compile Include="test\commands\arm\network\arm.network.lb-tests.js" />
    <Compile Include="test\commands\arm\network\arm.network.lb-vip-tests.js" />
    <Compile Include="test\commands\arm\network\arm.network.nic-tests.js" />
    <Compile Include="test\commands\arm\network\arm.network.nsg-rule-tests.js" />
    <Compile Include="test\commands\arm\network\arm.network.nsg-tests.js" />
    <Compile Include="test\commands\arm\network\arm.network.publicip-tests.js" />
    <Compile Include="test\commands\arm\network\arm.network.route-table-routes-tests.js" />
    <Compile Include="test\commands\arm\network\arm.network.route-table-tests.js" />
    <Compile Include="test\commands\arm\network\arm.network.subnet-tests.js" />
    <Compile Include="test\commands\arm\network\arm.network.traffic-manager-endpoint-tests.js" />
    <Compile Include="test\commands\arm\network\arm.network.traffic-manager-tests.js" />
    <Compile Include="test\commands\arm\network\arm.network.vnet-tests.js" />
    <Compile Include="test\commands\arm\provider\arm.provider-tests.js" />
    <Compile Include="test\commands\arm\resource\arm.resource-tests.js" />
    <Compile Include="test\commands\arm\role\arm.role-tests.js" />
    <Compile Include="test\commands\arm\role\roleAssignments-tests.js" />
    <Compile Include="test\commands\arm\storage\arm.storage.account-tests.js">
      <TestFramework>
      </TestFramework>
    </Compile>
    <Compile Include="test\commands\arm\tag\arm.resourcegrouptag-tests.js" />
    <Compile Include="test\commands\arm\tag\arm.resourcetag-tests.js" />
    <Compile Include="test\commands\arm\tag\arm.tag-tests.js" />
    <Compile Include="test\commands\arm\usage\arm.usage.feature-tests.js" />
    <Compile Include="test\commands\arm\vm\arm.availset-tests.js" />
    <Compile Include="test\commands\arm\vm\arm.vm-create-generate-ssh-tests.js" />
    <Compile Include="test\commands\arm\vm\arm.vm-create-tests.js">
      <TestFramework>
      </TestFramework>
    </Compile>
    <Compile Include="test\commands\arm\vm\arm.vm-docker-ssh-tests.js" />
    <Compile Include="test\commands\arm\vm\arm.vm-docker-tests.js" />
    <Compile Include="test\commands\arm\vm\arm.vm-image-list-tests.js" />
    <Compile Include="test\commands\arm\vm\arm.vm-stop-restart-tests.js" />
    <Compile Include="test\commands\arm\vm\arm.vm.disk-attachnew-detach-test.js" />
    <Compile Include="test\commands\arm\vm\arm.vm.extension-tests.js" />
    <Compile Include="test\commands\arm\vm\arm.vm.size-tests.js" />
    <Compile Include="test\commands\arm\webapp\arm.webapp.feature-tests.js" />
    <Compile Include="test\commands\arm\apiapp\lib\deployLib-tests.js" />
    <Compile Include="test\commands\arm\apiapp\lib\lib-tests.js" />
    <Compile Include="test\commands\arm\apiapp\lib\propertyPrompts-tests.js" />
    <Content Include="test\commands\arm\apiapp\lib\testpackages\allUIDefinitionConstraints\apiapp.json" />
    <Content Include="test\commands\arm\apiapp\lib\testpackages\badFormatManifest\apiapp.json" />
    <Content Include="test\commands\arm\apiapp\lib\testpackages\badUIDefinitionConstraints\apiapp.json" />
    <Content Include="test\commands\arm\apiapp\lib\testpackages\noManifest\index.html" />
    <Content Include="test\commands\arm\apiapp\lib\testpackages\validPackage\apiapp.json" />
    <Content Include="test\commands\arm\apiapp\lib\testpackages\validPackageNoSwagger\index.html" />
    <Content Include="test\commands\arm\apiapp\lib\testpackages\validPackageNoSwagger\apiapp.json" />
    <Content Include="test\commands\arm\apiapp\lib\testpackages\validPackageStaticSwagger\apiapp.json" />
    <Content Include="test\commands\arm\apiapp\lib\testpackages\allUIDefinitionConstraints\metadata\UIDefinition.json" />
    <Content Include="test\commands\arm\apiapp\lib\testpackages\badUIDefinitionConstraints\metadata\UIDefinition.json" />
    <Content Include="test\commands\arm\apiapp\lib\testpackages\validPackageStaticSwagger\metadata\apiDefinition.swagger.json" />
    <Compile Include="test\util\authentication\adalAuth-tests.js">
      <TestFramework>
      </TestFramework>
    </Compile>
    <Compile Include="test\util\authentication\osx-keychain-parser-tests.js">
      <TestFramework>
      </TestFramework>
    </Compile>
    <Compile Include="test\util\authentication\token-cache-encoding-tests.js" />
    <Compile Include="test\util\authentication\token-cache-tests.js">
      <TestFramework>
      </TestFramework>
    </Compile>
    <Compile Include="test\util\authentication\token-storage-tests.js" />
    <Compile Include="test\util\authentication\win-credstore-parser-tests.js" />
    <Compile Include="test\util\git\linkrevisioncontrol-tests.js" />
    <Compile Include="test\util\profile\profile-tests.js">
      <TestFramework>
      </TestFramework>
    </Compile>
    <Compile Include="test\util\profile\publishSettings-tests.js" />
    <Content Include="tools\resources\ThirdPartyNotices.txt" />
    <Content Include="tools\resources\banner.bmp" />
    <Content Include="tools\resources\dialog.bmp" />
    <Content Include="tools\resources\windowsazure.ico" />
    <Content Include="tools\osx-setup\resources\ThirdPartyNotices.txt" />
    <Content Include="tools\osx-setup\resources\background.png" />
    <Content Include="tools\osx-setup\resources\MicrosoftAzureBackground.png" />
    <Content Include="tools\osx-setup\sdk.pmdoc\01node-contents.xml" />
    <Content Include="tools\osx-setup\sdk.pmdoc\01node.xml" />
    <Content Include="tools\osx-setup\sdk.pmdoc\02azure-contents.xml" />
    <Content Include="tools\osx-setup\sdk.pmdoc\02azure.xml" />
    <Content Include="tools\osx-setup\sdk.pmdoc\index.xml" />
    <Content Include="tools\windows\scripts\xcopy-exclude.txt" />
    <Content Include="tools\windows\wix\LICENSE.TXT" />
    <Content Include="tools\windows\wix\3.6.3303.0\IncludeFile.ico" />
    <Content Include="tools\windows\wix\3.6.3303.0\LocalizationFile.ico" />
    <Content Include="tools\windows\wix\3.6.3303.0\ProductFile.ico" />
    <Content Include="tools\windows\wix\3.6.3303.0\ProjectFile.ico" />
    <Content Include="tools\windows\wix\3.6.3303.0\WixLibraryFile.ico" />
  </ItemGroup>
  <ItemGroup>
    <Folder Include="bin" />
    <Folder Include="bin\windows" />
    <Folder Include="Documentation" />
    <Folder Include="Documentation\sample-service" />
    <Folder Include="features" />
    <Folder Include="features\step_definitions" />
    <Folder Include="features\support" />
    <Folder Include="lib" />
    <Folder Include="lib\commands" />
    <Folder Include="lib\commands\arm" />
    <Folder Include="lib\commands\arm\ad" />
    <Folder Include="lib\commands\arm\apiapp" />
    <Folder Include="lib\commands\arm\apiapp\lib" />
    <Folder Include="lib\commands\arm\apiapp\lib\packaging" />
    <Folder Include="lib\commands\arm\apiapp\lib\packaging\schemas" />
    <Folder Include="lib\commands\arm\armsdk" />
    <Folder Include="lib\commands\arm\availabilityset" />
    <Folder Include="lib\commands\arm\datalakeanalytics\" />
    <Folder Include="lib\commands\arm\datalakestore\" />
    <Folder Include="lib\commands\arm\feature\" />
    <Folder Include="lib\commands\arm\group\" />
    <Folder Include="lib\commands\arm\hdinsight\" />
    <Folder Include="lib\commands\arm\insights\" />
    <Folder Include="lib\commands\arm\keyvault\" />
    <Folder Include="lib\commands\arm\location\" />
    <Folder Include="lib\commands\arm\network\" />
    <Folder Include="lib\commands\arm\providers\" />
    <Folder Include="lib\commands\arm\rediscache\" />
<<<<<<< HEAD
    <Folder Include="lib\commands\arm\resource\" />
    <Folder Include="lib\commands\arm\role\" />
    <Folder Include="lib\commands\arm\tag\" />
    <Folder Include="lib\commands\arm\usage\" />
    <Folder Include="lib\commands\arm\vm\" />
    <Folder Include="lib\commands\arm\webapp\" />
    <Folder Include="lib\commands\asm\" />
    <Folder Include="lib\commands\asm\iaas\" />
    <Folder Include="lib\commands\asm\iaas\upload\" />
    <Folder Include="lib\commands\asm\mobile\" />
    <Folder Include="lib\commands\asm\network\" />
    <Folder Include="lib\commands\asm\network\jsontransform\" />
    <Folder Include="lib\commands\asm\vm\" />
    <Folder Include="lib\commands\asm\websites\" />
    <Folder Include="lib\commands\storage\" />
=======
    <Folder Include="lib\commands\arm\resource" />
    <Folder Include="lib\commands\arm\role" />
    <Folder Include="lib\commands\arm\tag" />
    <Folder Include="lib\commands\arm\usage" />
    <Folder Include="lib\commands\arm\vm" />
    <Folder Include="lib\commands\arm\webapp" />
    <Folder Include="lib\commands\asm" />
    <Folder Include="lib\commands\asm\iaas" />
    <Folder Include="lib\commands\asm\iaas\upload" />
    <Folder Include="lib\commands\asm\mobile" />
    <Folder Include="lib\commands\asm\network" />
    <Folder Include="lib\commands\asm\network\jsontransform" />
    <Folder Include="lib\commands\asm\vm" />
    <Folder Include="lib\commands\asm\websites" />
    <Folder Include="lib\commands\storage" />
>>>>>>> dacfe338
    <Folder Include="lib\locales" />
    <Folder Include="lib\templates" />
    <Folder Include="lib\templates\node" />
    <Folder Include="lib\util" />
    <Folder Include="lib\util\authentication" />
    <Folder Include="lib\util\certificates" />
    <Folder Include="lib\util\git" />
    <Folder Include="lib\util\profile" />
    <Folder Include="scripts" />
    <Folder Include="test" />
    <Folder Include="test\commands" />
    <Folder Include="test\commands\arm" />
    <Folder Include="test\commands\arm\ad" />
    <Folder Include="test\commands\arm\apiapp" />
    <Folder Include="test\commands\arm\apiapp\lib" />
    <Folder Include="test\commands\arm\apiapp\lib\testpackages" />
    <Folder Include="test\commands\arm\apiapp\lib\testpackages\allUIDefinitionConstraints" />
    <Folder Include="test\commands\arm\apiapp\lib\testpackages\allUIDefinitionConstraints\metadata" />
    <Folder Include="test\commands\arm\apiapp\lib\testpackages\badFormatManifest" />
    <Folder Include="test\commands\arm\apiapp\lib\testpackages\badUIDefinitionConstraints" />
    <Folder Include="test\commands\arm\apiapp\lib\testpackages\badUIDefinitionConstraints\metadata" />
    <Folder Include="test\commands\arm\apiapp\lib\testpackages\noManifest" />
    <Folder Include="test\commands\arm\apiapp\lib\testpackages\validPackage" />
    <Folder Include="test\commands\arm\apiapp\lib\testpackages\validPackageNoSwagger" />
    <Folder Include="test\commands\arm\apiapp\lib\testpackages\validPackageStaticSwagger" />
    <Folder Include="test\commands\arm\apiapp\lib\testpackages\validPackageStaticSwagger\metadata" />
    <Folder Include="test\commands\arm\feature" />
    <Folder Include="test\commands\arm\group" />
    <Folder Include="test\commands\arm\insights" />
    <Folder Include="test\commands\arm\keyvault" />
    <Folder Include="test\commands\arm\location" />
    <Folder Include="test\commands\arm\network" />
    <Folder Include="test\commands\arm\provider" />
    <Folder Include="test\commands\arm\resource" />
    <Folder Include="test\commands\arm\role" />
    <Folder Include="test\commands\arm\storage" />
    <Folder Include="test\commands\arm\tag" />
    <Folder Include="test\commands\arm\usage" />
    <Folder Include="test\commands\arm\vm" />
    <Folder Include="test\commands\arm\webapp" />
    <Folder Include="test\commands\mobile" />
    <Folder Include="test\data" />
    <Folder Include="test\framework" />
    <Folder Include="test\hdinsight" />
    <Folder Include="test\util" />
    <Folder Include="test\util\authentication" />
    <Folder Include="test\util\git" />
    <Folder Include="test\util\profile" />
    <Folder Include="tools" />
    <Folder Include="tools\linux" />
    <Folder Include="tools\osx-setup" />
    <Folder Include="tools\osx-setup\resources" />
    <Folder Include="tools\osx-setup\scripts" />
    <Folder Include="tools\osx-setup\sdk.pmdoc" />
    <Folder Include="tools\resources" />
    <Folder Include="tools\windows" />
    <Folder Include="tools\windows\scripts" />
    <Folder Include="tools\windows\wix" />
    <Folder Include="tools\windows\wix\3.6.3303.0" />
  </ItemGroup>
  <Import Project="$(MSBuildToolsPath)\Microsoft.Common.targets" Condition="Exists('$(MSBuildExtensionsPath)\$(MSBuildToolsVersion)\Microsoft.Common.props')" />
  <!--Do not delete the following Import Project.  While this appears to do nothing it is a marker for setting TypeScript properties before our import that depends on them.-->
  <Import Project="$(MSBuildExtensionsPath32)\Microsoft\VisualStudio\v$(VisualStudioVersion)\TypeScript\Microsoft.TypeScript.targets" Condition="False" />
  <Import Project="$(VSToolsPath)\Node.js Tools\Microsoft.NodejsTools.targets" />
  <ProjectExtensions>
    <VisualStudio>
      <FlavorProperties GUID="{349c5851-65df-11da-9384-00065b846f21}">
        <WebProjectProperties>
          <UseIIS>False</UseIIS>
          <AutoAssignPort>True</AutoAssignPort>
          <DevelopmentServerPort>0</DevelopmentServerPort>
          <DevelopmentServerVPath>/</DevelopmentServerVPath>
          <IISUrl>http://localhost:48022/</IISUrl>
          <NTLMAuthentication>False</NTLMAuthentication>
          <UseCustomServer>True</UseCustomServer>
          <CustomServerUrl>http://localhost:1337</CustomServerUrl>
          <SaveServerSettingsInUserFile>False</SaveServerSettingsInUserFile>
        </WebProjectProperties>
      </FlavorProperties>
      <FlavorProperties GUID="{349c5851-65df-11da-9384-00065b846f21}" User="">
        <WebProjectProperties>
          <StartPageUrl>
          </StartPageUrl>
          <StartAction>CurrentPage</StartAction>
          <AspNetDebugging>True</AspNetDebugging>
          <SilverlightDebugging>False</SilverlightDebugging>
          <NativeDebugging>False</NativeDebugging>
          <SQLDebugging>False</SQLDebugging>
          <ExternalProgram>
          </ExternalProgram>
          <StartExternalURL>
          </StartExternalURL>
          <StartCmdLineArguments>
          </StartCmdLineArguments>
          <StartWorkingDirectory>
          </StartWorkingDirectory>
          <EnableENC>False</EnableENC>
          <AlwaysStartWebServerOnDebug>False</AlwaysStartWebServerOnDebug>
        </WebProjectProperties>
      </FlavorProperties>
    </VisualStudio>
  </ProjectExtensions>
</Project><|MERGE_RESOLUTION|>--- conflicted
+++ resolved
@@ -5,7 +5,7 @@
     <SchemaVersion>2.0</SchemaVersion>
     <ProjectGuid>{e6309b69-d527-408b-8835-86367f414dba}</ProjectGuid>
     <ProjectHome />
-    <ProjectView>ShowAllFiles</ProjectView>
+    <ProjectView>ProjectFiles</ProjectView>
     <StartupFile>bin\azure.js</StartupFile>
     <WorkingDirectory>.</WorkingDirectory>
     <OutputPath>.</OutputPath>
@@ -13,7 +13,7 @@
     <VisualStudioVersion Condition="'$(VisualStudioVersion)' == ''">11.0</VisualStudioVersion>
     <VSToolsPath Condition="'$(VSToolsPath)' == ''">$(MSBuildExtensionsPath32)\Microsoft\VisualStudio\v$(VisualStudioVersion)</VSToolsPath>
     <StartWebBrowser>True</StartWebBrowser>
-    <ScriptArguments>datalake store filesystem import -n testdatalake21234 -p C:\temp\24mbfile.zip.out -d /begoldsm/24mbfile.zip -f</ScriptArguments>
+    <ScriptArguments>group list</ScriptArguments>
     <Environment>
     </Environment>
     <NodeExeArguments>
@@ -23,31 +23,6 @@
   <PropertyGroup Condition="'$(Configuration)' == 'Release'" />
   <ItemGroup>
     <Content Include="CONTRIBUTORS.txt" />
-<<<<<<< HEAD
-    <Content Include="lib\commands\account.environment._js" />
-    <Content Include="lib\commands\account._js" />
-    <Content Include="lib\commands\arm\ad\ad.application._js" />
-    <Content Include="lib\commands\arm\ad\ad.groups._js" />
-    <Content Include="lib\commands\arm\ad\ad.servicePrincipals._js" />
-    <Content Include="lib\commands\arm\ad\ad.users._js" />
-    <Content Include="lib\commands\arm\ad\adUtils._js" />
-    <Content Include="lib\commands\arm\apiapp\apiapp.package._js" />
-    <Content Include="lib\commands\arm\apiapp\apiapp._js" />
-    <Content Include="lib\commands\arm\apiapp\lib\deployLib._js" />
-    <Content Include="lib\commands\arm\availabilityset\availabilitySet._js" />
-    <Content Include="lib\commands\arm\availabilityset\availset._js" />
-    <Content Include="lib\commands\arm\availabilityset\availsetClient._js" />
-    <Content Include="lib\commands\arm\datalakeanalytics\datalakeanalytics._js" />
-    <Content Include="lib\commands\arm\datalakestore\datalakestore._js" />
-    <Compile Include="lib\commands\arm\armsdk\resource.js" />
-    <Compile Include="lib\commands\arm\armsdk\resourceManagementClient.js" />
-    <Content Include="lib\commands\arm\feature\feature._js" />
-    <Content Include="lib\commands\arm\group\group.deployment.operation._js" />
-    <Content Include="lib\commands\arm\group\group.deployment._js" />
-    <Content Include="lib\commands\arm\group\group.template._js" />
-    <Content Include="lib\commands\arm\group\group._js" />
-    <Content Include="lib\commands\arm\group\groupUtils._js" />
-=======
     <Content Include="lib\commands\arm\insights\insights.alerts.actions.js" />
     <Content Include="lib\commands\arm\insights\insights.alerts.rule.log._js" />
     <Content Include="lib\commands\arm\insights\insights.alerts.rule.metric._js" />
@@ -66,127 +41,17 @@
     <Content Include="lib\commands\arm\insights\insights.metrics._js" />
     <Content Include="lib\commands\arm\insights\insights.usage._js" />
     <Content Include="lib\commands\arm\insights\insights._js" />
->>>>>>> dacfe338
     <Content Include="lib\commands\arm\hdinsight\hdiClient._js" />
     <Content Include="lib\commands\arm\hdinsight\hdiConfigClient._js" />
     <Content Include="lib\commands\arm\hdinsight\hdiConstants._js" />
     <Content Include="lib\commands\arm\hdinsight\hdiCustomization._js" />
     <Content Include="lib\commands\arm\hdinsight\hdinsight._js" />
     <Content Include="lib\commands\arm\hdinsight\hdiUtils._js" />
-    <Content Include="lib\commands\arm\insights\insights.alerts.rule._js" />
-    <Content Include="lib\commands\arm\insights\insights.alerts._js" />
-    <Content Include="lib\commands\arm\insights\insights.autoscale.setting._js" />
-    <Content Include="lib\commands\arm\insights\insights.autoscale._js" />
-    <Content Include="lib\commands\arm\insights\insights.diagnostic.get._js" />
-    <Content Include="lib\commands\arm\insights\insights.diagnostic.set._js" />
-    <Content Include="lib\commands\arm\insights\insights.metrics.definition._js" />
-    <Content Include="lib\commands\arm\insights\insights.metrics._js" />
-    <Content Include="lib\commands\arm\insights\insights.usage._js" />
-    <Content Include="lib\commands\arm\insights\insights._js" />
-    <Content Include="lib\commands\arm\keyvault\keyvault.key._js" />
-    <Content Include="lib\commands\arm\keyvault\keyvault.secret._js" />
-    <Content Include="lib\commands\arm\keyvault\keyvault._js" />
-    <Content Include="lib\commands\arm\network\constants._js" />
-    <Content Include="lib\commands\arm\network\dnsZone._js" />
-    <Content Include="lib\commands\arm\network\expressRoute._js" />
-    <Content Include="lib\commands\arm\network\loadBalancer._js" />
-    <Content Include="lib\commands\arm\network\localNetworkGateway._js" />
-    <Content Include="lib\commands\arm\network\network._js" />
-    <Content Include="lib\commands\arm\network\nic._js" />
-    <Content Include="lib\commands\arm\network\nsg._js" />
-    <Content Include="lib\commands\arm\network\publicIp._js" />
-    <Content Include="lib\commands\arm\network\recordSetUtils._js" />
-    <Content Include="lib\commands\arm\network\routeTable._js" />
-    <Content Include="lib\commands\arm\network\subnet._js" />
-    <Content Include="lib\commands\arm\network\trafficManager._js" />
-    <Content Include="lib\commands\arm\network\virtualNetwork._js" />
-    <Content Include="lib\commands\arm\network\virtualNetworkGateway._js" />
-    <Content Include="lib\commands\arm\network\zoneFile._js" />
-    <Content Include="lib\commands\arm\providers\provider.operations._js" />
-    <Content Include="lib\commands\arm\providers\provider._js" />
-    <Content Include="lib\commands\arm\providers\providerUtils._js" />
     <Content Include="lib\commands\arm\rediscache\rediscache._js" />
     <Content Include="lib\commands\arm\rediscache\rediscacheUtils._js" />
-    <Content Include="lib\commands\arm\resource\resource._js" />
-    <Content Include="lib\commands\arm\role\role.assignment.audit._js" />
-    <Content Include="lib\commands\arm\role\role.assignment.auditUtils._js" />
-    <Content Include="lib\commands\arm\role\role.assignment._js" />
-    <Content Include="lib\commands\arm\role\role.definition._js" />
-    <Content Include="lib\commands\arm\role\roleAssignments._js" />
-    <Content Include="lib\commands\arm\role\roleUtils._js" />
-    <Content Include="lib\commands\arm\tag\tag._js" />
-    <Content Include="lib\commands\arm\usage\usage._js" />
-    <Content Include="lib\commands\arm\vm\aemExtensionUtil._js" />
-    <Content Include="lib\commands\arm\vm\networkNic._js" />
-    <Content Include="lib\commands\arm\vm\networkPublicIP._js" />
-    <Content Include="lib\commands\arm\vm\networkVNet._js" />
-    <Content Include="lib\commands\arm\vm\networkVNetSubnet._js" />
-    <Content Include="lib\commands\arm\vm\virtualMachine._js" />
-    <Content Include="lib\commands\arm\vm\vm._js" />
-    <Content Include="lib\commands\arm\vm\vmAvailabilitySetProfile._js" />
-    <Content Include="lib\commands\arm\vm\vmClient._js" />
-    <Content Include="lib\commands\arm\vm\vmDiagnosticsProfile._js" />
-    <Content Include="lib\commands\arm\vm\vmExtensionProfile._js" />
-    <Content Include="lib\commands\arm\vm\vmHardwareProfile._js" />
-    <Content Include="lib\commands\arm\vm\vmImage._js" />
-    <Content Include="lib\commands\arm\vm\vmNetworkProfile._js" />
-    <Content Include="lib\commands\arm\vm\vmOsProfile._js" />
-    <Content Include="lib\commands\arm\vm\vmProfile._js" />
-    <Content Include="lib\commands\arm\vm\vmShowUtil._js" />
-    <Content Include="lib\commands\arm\vm\vmStorageProfile._js" />
-    <Content Include="lib\commands\arm\webapp\webapp._js" />
-    <Content Include="lib\commands\arm\webapp\webappUtils._js" />
-    <Content Include="lib\commands\asm\account.affinitygroup._js" />
-    <Content Include="lib\commands\asm\account.cert._js" />
-    <Content Include="lib\commands\asm\hdinsight._js" />
-    <Content Include="lib\commands\asm\mobile._js" />
-    <Content Include="lib\commands\asm\network\appGateway._js" />
-    <Content Include="lib\commands\asm\network\constants._js" />
-    <Content Include="lib\commands\asm\network\dnsServer._js" />
-    <Content Include="lib\commands\asm\network\jsontransform\networkmanagementmeta.json" />
-    <Content Include="lib\commands\asm\network\localNetwork._js" />
-    <Content Include="lib\commands\asm\network\network._js" />
-    <Content Include="lib\commands\asm\network\networkConfig._js" />
-    <Content Include="lib\commands\asm\network\nsg._js" />
-    <Content Include="lib\commands\asm\network\reservedIp._js" />
-    <Content Include="lib\commands\asm\network\routeTable._js" />
-    <Content Include="lib\commands\asm\network\staticIp._js" />
-    <Content Include="lib\commands\asm\network\subnet._js" />
-    <Content Include="lib\commands\asm\network\trafficManager._js" />
-    <Content Include="lib\commands\asm\network\virtualNetwork._js" />
-    <Content Include="lib\commands\asm\network\vpnGateway._js" />
-    <Content Include="lib\commands\asm\sb._js" />
-    <Content Include="lib\commands\asm\service.cert._js" />
-    <Content Include="lib\commands\asm\service.internallb._js" />
-    <Content Include="lib\commands\asm\service.lbset._js" />
-    <Content Include="lib\commands\asm\service._js" />
-    <Content Include="lib\commands\asm\site.appsetting._js" />
-    <Content Include="lib\commands\asm\site.config._js" />
-    <Content Include="lib\commands\asm\site.connectionstring._js" />
-    <Content Include="lib\commands\asm\site.defaultdocument._js" />
-    <Content Include="lib\commands\asm\site.deployment._js" />
-    <Content Include="lib\commands\asm\site.domain._js" />
-    <Content Include="lib\commands\asm\site.handler._js" />
-    <Content Include="lib\commands\asm\site.jobs._js" />
-    <Content Include="lib\commands\asm\site.log._js" />
-    <Content Include="lib\commands\asm\site.repository._js" />
-    <Content Include="lib\commands\asm\site.scale._js" />
-    <Content Include="lib\commands\asm\site._js" />
-    <Content Include="lib\commands\asm\sql._js" />
-    <Content Include="lib\commands\asm\vm._js" />
-    <Content Include="lib\commands\asm\websites\websitesclient._js" />
-    <Content Include="lib\commands\login._js" />
-    <Content Include="lib\commands\portal._js" />
-    <Content Include="lib\commands\storage._js" />
-    <Content Include="lib\commands\storage\storage.account._js" />
-    <Content Include="lib\commands\storage\storage.blob._js" />
-    <Content Include="lib\commands\storage\storage.file._js" />
-    <Content Include="lib\commands\storage\storage.queue._js" />
-    <Content Include="lib\commands\storage\storage.service._js" />
-    <Content Include="lib\commands\storage\storage.table._js" />
-    <Content Include="lib\templates\node\iisnode.yml" />
     <Content Include="LICENSE.txt" />
     <Content Include="package.json" />
+    <Content Include="CONTRIBUTING.md" />
     <Content Include="README.md" />
     <Compile Include="bin\azure.js" />
     <Content Include="Documentation\Authentication.md" />
@@ -207,38 +72,7 @@
     <Compile Include="lib\autocomplete.js" />
     <Compile Include="lib\cli.js" />
     <Compile Include="lib\cmdLoader.js" />
-<<<<<<< HEAD
-    <Compile Include="lib\commands\arm\datalakeanalytics\datalakeanalytics.utils.js" />
-    <Compile Include="lib\commands\arm\datalakestore\datalakestore.utils.js" />
-    <Compile Include="lib\commands\arm\insights\insights.autoscale.profile.js" />
-    <Compile Include="lib\commands\arm\insights\insights.autoscale.rule.js" />
-    <Compile Include="lib\commands\arm\insights\insights.utils.js" />
-    <Compile Include="lib\commands\arm\keyvault\kv-legacy.js" />
-    <Compile Include="lib\commands\arm\keyvault\kv-utils.js" />
-    <Compile Include="lib\commands\arm\location\location.js" />
-    <Compile Include="lib\commands\arm\resource\resourceUtils.js" />
-    <Compile Include="lib\commands\arm\role\permissionsUtils.js" />
-    <Compile Include="lib\commands\arm\role\rbacClients.js" />
-    <Compile Include="lib\commands\arm\role\rbacConstants.js" />
-    <Compile Include="lib\commands\arm\tag\tagUtils.js" />
-    <Compile Include="lib\commands\asm\iaas\deleteImage.js" />
-    <Compile Include="lib\commands\asm\iaas\image.js" />
-    <Compile Include="lib\commands\asm\iaas\upload\blobInfo.js" />
-    <Compile Include="lib\commands\asm\iaas\upload\bufferStream.js" />
-    <Compile Include="lib\commands\asm\iaas\upload\intSet.js" />
-    <Compile Include="lib\commands\asm\iaas\upload\jobTracker.js" />
-    <Compile Include="lib\commands\asm\iaas\upload\pageBlob.js" />
-    <Compile Include="lib\commands\asm\iaas\upload\streamMerger.js" />
-    <Compile Include="lib\commands\asm\iaas\upload\uploadVMImage.js" />
-    <Compile Include="lib\commands\asm\iaas\upload\vhdTools.js" />
-    <Compile Include="lib\commands\asm\mobile\pipelineChannel.js" />
-    <Compile Include="lib\commands\asm\network\jsontransform\jsontransformer.js" />
-    <Compile Include="lib\commands\asm\provider.js" />
-    <Compile Include="lib\commands\asm\vm\vmclient.js" />
-    <Compile Include="lib\commands\asm\vm\vmUtils.js" />
-=======
     <Compile Include="lib\commands\arm\insights\insights.autoscale.notifications.js" />
->>>>>>> dacfe338
     <Compile Include="lib\util\authentication\adalAuthForUser.js" />
     <Compile Include="lib\util\authentication\adalAuthForServicePrincipal.js" />
     <Compile Include="lib\util\profile\account.js" />
@@ -247,18 +81,9 @@
     <Compile Include="scripts\harvest-cmds.js" />
     <Compile Include="scripts\link-to-sdk.js" />
     <Compile Include="scripts\unit.js" />
-    <Content Include="test\myCert.pem" />
-    <Content Include="test\runlive.sh" />
-    <Content Include="test\testlist-arm-datalake-live.txt" />
-    <Content Include="test\testlist-arm-network-live.txt" />
-    <Content Include="test\testlist-arm-redis-live.txt" />
-    <Content Include="test\testlist-arm-resource-live.txt" />
-    <Content Include="test\testlist-arm-storage-live.txt" />
-    <Content Include="test\testlist-arm-vm-live.txt" />
-    <Content Include="test\testlist-arm-vm.txt" />
-    <Content Include="test\testlist-arm.txt" />
-    <Content Include="test\testlist-vm-live.txt" />
     <Content Include="test\testlist.txt" />
+    <Content Include="test\testlistarm.txt" />
+    <Content Include="test\testlistmc.txt" />
     <Compile Include="features\step_definitions\website-creation-steps.js" />
     <Compile Include="features\step_definitions\website-credential-steps.js" />
     <Compile Include="features\support\environmentDownloader.js" />
@@ -283,11 +108,12 @@
     <Compile Include="lib\util\utils.js" />
     <Compile Include="lib\util\utilsCore.js" />
     <Compile Include="lib\util\validation.js" />
+    <Compile Include="lib\commands\asm\provider.js" />
     <Compile Include="lib\commands\arm\armsdk\compute.js" />
     <Compile Include="lib\commands\arm\armsdk\computeManagementClient.js" />
+    <Compile Include="lib\commands\arm\armsdk\dns.js" />
+    <Compile Include="lib\commands\arm\armsdk\dnsManagementClient.js" />
     <Compile Include="lib\commands\arm\armsdk\storageManagementClient.js" />
-<<<<<<< HEAD
-=======
     <Compile Include="lib\commands\arm\insights\insights.autoscale.profile.js" />
     <Compile Include="lib\commands\arm\insights\insights.autoscale.rule.js" />
     <Compile Include="lib\commands\arm\insights\insights.utils.js" />
@@ -298,7 +124,6 @@
     <Compile Include="lib\commands\arm\role\rbacClients.js" />
     <Compile Include="lib\commands\arm\role\rbacConstants.js" />
     <Compile Include="lib\commands\arm\tag\tagUtils.js" />
->>>>>>> dacfe338
     <Compile Include="lib\commands\arm\apiapp\lib\azureSdkStream.js" />
     <Compile Include="lib\commands\arm\apiapp\lib\deployTracker.js" />
     <Compile Include="lib\commands\arm\apiapp\lib\propertyPrompts.js" />
@@ -312,6 +137,21 @@
     <Content Include="lib\commands\arm\apiapp\lib\packaging\schemas\semVer.schema.json" />
     <Content Include="lib\commands\arm\apiapp\lib\packaging\schemas\uiDefinition.schema.json" />
     <Content Include="lib\commands\arm\apiapp\lib\packaging\schemas\uiParameter.schema.json" />
+    <Compile Include="lib\commands\asm\iaas\deleteImage.js" />
+    <Compile Include="lib\commands\asm\iaas\image.js" />
+    <Compile Include="lib\commands\asm\mobile\pipelineChannel.js" />
+    <Compile Include="lib\commands\asm\vm\vmclient.js" />
+    <Compile Include="lib\commands\asm\vm\vmUtils.js" />
+    <Compile Include="lib\commands\asm\iaas\upload\blobInfo.js" />
+    <Compile Include="lib\commands\asm\iaas\upload\bufferStream.js" />
+    <Compile Include="lib\commands\asm\iaas\upload\intSet.js" />
+    <Compile Include="lib\commands\asm\iaas\upload\jobTracker.js" />
+    <Compile Include="lib\commands\asm\iaas\upload\pageBlob.js" />
+    <Compile Include="lib\commands\asm\iaas\upload\streamMerger.js" />
+    <Compile Include="lib\commands\asm\iaas\upload\uploadVMImage.js" />
+    <Compile Include="lib\commands\asm\iaas\upload\vhdTools.js" />
+    <Content Include="lib\commands\asm\network\jsontransform\networkmanagementmeta.json" />
+    <Compile Include="lib\commands\asm\network\jsontransform\jsontransformer.js" />
     <Compile Include="lib\util\authentication\tokenCredentials.js" />
     <Compile Include="lib\util\authentication\adalAuth.js" />
     <Compile Include="lib\util\authentication\file-token-storage.js" />
@@ -627,34 +467,15 @@
     <Folder Include="lib\commands\arm\apiapp\lib\packaging\schemas" />
     <Folder Include="lib\commands\arm\armsdk" />
     <Folder Include="lib\commands\arm\availabilityset" />
-    <Folder Include="lib\commands\arm\datalakeanalytics\" />
-    <Folder Include="lib\commands\arm\datalakestore\" />
-    <Folder Include="lib\commands\arm\feature\" />
-    <Folder Include="lib\commands\arm\group\" />
-    <Folder Include="lib\commands\arm\hdinsight\" />
-    <Folder Include="lib\commands\arm\insights\" />
-    <Folder Include="lib\commands\arm\keyvault\" />
-    <Folder Include="lib\commands\arm\location\" />
-    <Folder Include="lib\commands\arm\network\" />
-    <Folder Include="lib\commands\arm\providers\" />
+    <Folder Include="lib\commands\arm\feature" />
+    <Folder Include="lib\commands\arm\group" />
+    <Folder Include="lib\commands\arm\hdinsight" />
+    <Folder Include="lib\commands\arm\insights" />
+    <Folder Include="lib\commands\arm\keyvault" />
+    <Folder Include="lib\commands\arm\location" />
+    <Folder Include="lib\commands\arm\network" />
+    <Folder Include="lib\commands\arm\providers" />
     <Folder Include="lib\commands\arm\rediscache\" />
-<<<<<<< HEAD
-    <Folder Include="lib\commands\arm\resource\" />
-    <Folder Include="lib\commands\arm\role\" />
-    <Folder Include="lib\commands\arm\tag\" />
-    <Folder Include="lib\commands\arm\usage\" />
-    <Folder Include="lib\commands\arm\vm\" />
-    <Folder Include="lib\commands\arm\webapp\" />
-    <Folder Include="lib\commands\asm\" />
-    <Folder Include="lib\commands\asm\iaas\" />
-    <Folder Include="lib\commands\asm\iaas\upload\" />
-    <Folder Include="lib\commands\asm\mobile\" />
-    <Folder Include="lib\commands\asm\network\" />
-    <Folder Include="lib\commands\asm\network\jsontransform\" />
-    <Folder Include="lib\commands\asm\vm\" />
-    <Folder Include="lib\commands\asm\websites\" />
-    <Folder Include="lib\commands\storage\" />
-=======
     <Folder Include="lib\commands\arm\resource" />
     <Folder Include="lib\commands\arm\role" />
     <Folder Include="lib\commands\arm\tag" />
@@ -670,7 +491,6 @@
     <Folder Include="lib\commands\asm\vm" />
     <Folder Include="lib\commands\asm\websites" />
     <Folder Include="lib\commands\storage" />
->>>>>>> dacfe338
     <Folder Include="lib\locales" />
     <Folder Include="lib\templates" />
     <Folder Include="lib\templates\node" />
