--- conflicted
+++ resolved
@@ -127,11 +127,7 @@
 
     this.output.help(self.description());
     
-<<<<<<< HEAD
-    if (this.name === 'vmss' || this.name === 'container') {
-=======
     if (this.name === 'vmss' || this.name === 'acs') {
->>>>>>> 7afd49cc
       self.helpComputeCategories(-1, 0, this.name);
       self.helpCommands();
     } else {
