--- conflicted
+++ resolved
@@ -20,11 +20,6 @@
   EXTENSIONS: {
     TYPE: 'Microsoft.Compute/virtualMachines/extensions',
 
-<<<<<<< HEAD
-    IAAS_DIAG_VERSION: '1.4',
-    LINUX_DIAG_VERSION: '2.2',
-=======
->>>>>>> f04ec469
     LINUX_DIAG_NAME: 'LinuxDiagnostic',
     LINUX_DIAG_PUBLISHER: 'Microsoft.OSTCExtensions',
     LINUX_DIAG_VERSION: '2.2',
