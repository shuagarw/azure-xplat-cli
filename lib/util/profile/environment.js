--- conflicted
+++ resolved
@@ -185,11 +185,7 @@
         if (err) { return callback(err); }
         var tenantInfo = {
           tenantId: tenant, 
-<<<<<<< HEAD
-          accessToken: token
-=======
           authContext: token
->>>>>>> d15466fe
         };
         subscriptionUtils.getSubscriptionsFromTenants(self, username, [tenantInfo], processSubscriptions);
       });
