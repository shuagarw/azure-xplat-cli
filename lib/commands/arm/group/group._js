--- conflicted
+++ resolved
@@ -48,15 +48,7 @@
     .option('-s --storage-account <storage-account>', $('the storage account where we will upload the template file'))
     .option('-p --parameters <parameters>', $('a JSON-formatted string containing parameters'))
     .option('-e --parameters-file <parametersFile>', $('a file containing parameters'))
-<<<<<<< HEAD
-    //TODO: comment out till ARM supports contentHash
-    // .option('--parameters-hash <parameters-hash>', $('the content hash of the parameters'))
-    // .option('--parameters-hash-algorithm <parameters-hash-algorithm>', $('the algorithm used to hash the parameters content'))
-    // .option('--parameters-version <parameters-version>', $('the content version of the parameters'))
-    .option('-t --tags <tags>', $('Tags to set to the resource group. Can be multiple. ' +
-=======
     .option('-t --tags <tags>', $('Tags to set to the resource group. Can be mutliple. ' +
->>>>>>> 2bdd60e7
             'In the format of \'name=value\'. Name is required and value is optional. For example, -t tag1=value1;tag2'))
     .option('--subscription <subscription>', $('the subscription identifier'))
     .execute(function (name, location, options, _) {
