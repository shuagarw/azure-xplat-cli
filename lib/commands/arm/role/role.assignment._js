--- conflicted
+++ resolved
@@ -18,11 +18,8 @@
 var util = require('util');
 var uuid = require('node-uuid');
 
-<<<<<<< HEAD
 var adGraphUtils = require('../../../util/adGraphUtils');
-=======
 var policyClientWorkaround = require('./policyClientWorkaround');
->>>>>>> ff276986
 var profile = require('../../../util/profile');
 var utils = require('../../../util/utils');
 
@@ -59,14 +56,9 @@
       var matched = /^[0-9a-fA-F]{8}-[0-9a-fA-F]{4}-[0-9a-fA-F]{4}-[0-9a-fA-F]{4}-[0-9a-fA-F]{12}$/.test(principal);
       if (!matched) {
         principal = adGraphUtils.getUserIdByPrincipalName(principal, subscription, _);
-      }
-<<<<<<< HEAD
-
-      var mactedRoles;
-=======
-      
+      } 
+	      
       var matchedRoles;
->>>>>>> ff276986
       var progress = cli.interaction.progress($('Getting role defintion id'));
       try {
         matchedRoles = client.roleDefinitions.list(_);
