/**
 * Copyright (c) Microsoft.  All rights reserved.
 *
 * Licensed under the Apache License, Version 2.0 (the "License");
 * you may not use this file except in compliance with the License.
 * You may obtain a copy of the License at
 *   http://www.apache.org/licenses/LICENSE-2.0
 *
 * Unless required by applicable law or agreed to in writing, software
 * distributed under the License is distributed on an "AS IS" BASIS,
 * WITHOUT WARRANTIES OR CONDITIONS OF ANY KIND, either express or implied.
 * See the License for the specific language governing permissions and
 * limitations under the License.
 */

'use strict';

var util = require('util');
var utils = require('../../../util/utils');
var profile = require('../../../util/profile/index');
var constants = require('./constants');
var $ = utils.getLocaleString;

var VirtualNetwork = require('./virtualNetwork');
var Subnet = require('./subnet');
var NetworkUsage = require('./networkUsage');
var LoadBalancer = require('./loadBalancer');
var PublicIp = require('./publicIp');
var Nic = require('./nic');
var Nsg = require('./nsg');
var DnsZone = require('./dnsZone');
var TrafficManager = require('./trafficManager');
var RouteTable = require('./routeTable');
var LocalNetworkGateway = require('./localNetworkGateway');
var VirtualNetworkGateway = require('./virtualNetworkGateway');
var AppGateway = require('./appGateway');
var ExpressRoute = require('./expressRoute');

exports.init = function (cli) {
  var network = cli.category('network')
    .description($('Commands to manage network resources'));

  var vnet = network.category('vnet')
    .description($('Commands to manage virtual networks'));

  vnet.command('create [resource-group] [name] [location]')
    .description('Create a virtual network')
    .usage('[options] <resource-group> <name> <location>')
    .option('-g, --resource-group <resource-group>', $('the name of the resource group'))
    .option('-n, --name <name>', $('the name of the virtual network'))
    .option('-l, --location <location>', $('the location'))
    .option('-a, --address-prefixes <address-prefixes>', $('the comma separated list of address prefixes for this virtual network.' +
      '\n     For example, -a "10.0.0.0/24,10.0.1.0/24"' +
      '\n     Default value is 10.0.0.0/8'))
    .option('-d, --dns-servers <dns-servers>', $('the comma separated list of DNS servers IP addresses'))
    .option('-t, --tags <tags>', $(constants.help.tags.create))
    .option('-s, --subscription <subscription>', $('the subscription identifier'))
    .execute(function (resourceGroup, name, location, options, _) {
      resourceGroup = cli.interaction.promptIfNotGiven($('Resource group name: '), resourceGroup, _);
      name = cli.interaction.promptIfNotGiven($('Virtual network name: '), name, _);
      options.location = cli.interaction.promptIfNotGiven($('Location: '), location, _);

      var networkManagementClient = getNetworkManagementClient(options);
      var virtualNetwork = new VirtualNetwork(cli, networkManagementClient);
      virtualNetwork.create(resourceGroup, name, options, _);
    });

  vnet.command('set [resource-group] [name]')
    .description('Set virtual network')
    .usage('[options] <resource-group> <name>')
    .option('-g, --resource-group <resource-group>', $('the name of the resource group'))
    .option('-n, --name <name>', $('the name of the virtual network'))
    .option('-a, --address-prefixes <address-prefixes>', $('the comma separated list of address prefixes for this virtual network.' +
      '\n     For example, -a "10.0.0.0/24,10.0.1.0/24"' +
      '\n     This list will be appended to the current list of address prefixes.' +
      '\n     The address prefixes in this list should not overlap between them.' +
      '\n     The address prefixes in this list should not overlap with existing address prefixes in the vnet.'))
    .option('-d, --dns-servers [dns-servers]', $('the comma separated list of DNS servers IP addresses.' +
      '\n     This list will be appended to the current list of DNS server IP addresses.'))
    .option('-t, --tags [tags]', $(constants.help.tags.set))
    .option('-s, --subscription <subscription>', $('the subscription identifier'))
    .execute(function (resourceGroup, name, options, _) {
      resourceGroup = cli.interaction.promptIfNotGiven($('Resource group name: '), resourceGroup, _);
      name = cli.interaction.promptIfNotGiven($('Virtual network name: '), name, _);

      var networkManagementClient = getNetworkManagementClient(options);
      var virtualNetwork = new VirtualNetwork(cli, networkManagementClient);
      virtualNetwork.set(resourceGroup, name, options, _);
    });

  vnet.command('list [resource-group]')
    .description('Get all virtual networks')
    .usage('[options] [resource-group]')
    .option('-g, --resource-group <resource-group>', $('the name of the resource group'))
    .option('-s, --subscription <subscription>', $('the subscription identifier'))
    .execute(function (resourceGroup, options, _) {
      options.resourceGroup = resourceGroup;
      var networkManagementClient = getNetworkManagementClient(options);
      var virtualNetwork = new VirtualNetwork(cli, networkManagementClient);
      virtualNetwork.list(options, _);
    });

  vnet.command('show [resource-group] [name]')
    .description('Get a virtual network')
    .usage('[options] <resource-group> <name>')
    .option('-g, --resource-group <resource-group>', $('the name of the resource group'))
    .option('-n, --name <name>', $('the name of the virtual network'))
    .option('-s, --subscription <subscription>', $('the subscription identifier'))
    .execute(function (resourceGroup, name, location, options, _) {
      resourceGroup = cli.interaction.promptIfNotGiven($('Resource group name: '), resourceGroup, _);
      name = cli.interaction.promptIfNotGiven($('Virtual network name: '), name, _);

      var networkManagementClient = getNetworkManagementClient(options);
      var virtualNetwork = new VirtualNetwork(cli, networkManagementClient);
      virtualNetwork.show(resourceGroup, name, options, _);
    });

  vnet.command('delete [resource-group] [name]')
    .description('Delete a virtual network')
    .usage('[options] <resource-group> <name>')
    .option('-g, --resource-group <resource-group>', $('the name of the resource group'))
    .option('-n, --name <name>', $('the name of the virtual network'))
    .option('-q, --quiet', $('quiet mode, do not ask for delete confirmation'))
    .option('-s, --subscription <subscription>', $('the subscription identifier'))
    .execute(function (resourceGroup, name, options, _) {
      resourceGroup = cli.interaction.promptIfNotGiven($('Resource group name: '), resourceGroup, _);
      name = cli.interaction.promptIfNotGiven($('Virtual network name: '), name, _);

      var networkManagementClient = getNetworkManagementClient(options);
      var virtualNetwork = new VirtualNetwork(cli, networkManagementClient);
      virtualNetwork.delete(resourceGroup, name, options, _);
    });

  var subnet = vnet.category('subnet')
    .description($('Commands to manage virtual network subnets'));

  subnet.command('create [resource-group] [vnet-name] [name]')
    .description($('Create virtual network subnet'))
    .usage('[options] <resource-group> <vnet-name> <name>')
    .option('-g, --resource-group <resource-group>', $('the name of the resource group'))
    .option('-e, --vnet-name <vnet-name>', $('the name of the virtual network'))
    .option('-n, --name <name>', $('the name of the subnet'))
    .option('-a, --address-prefix <address-prefix>', $('the address prefix in CIDR format'))
    .option('-w, --network-security-group-id <network-security-group-id>', util.format($('the network security group identifier.' +
      '\n     e.g. %s'), constants.help.id.nsg))
    .option('-o, --network-security-group-name <network-security-group-name>', $('the network security group name'))
    .option('-i, --route-table-id <route-table-id>', util.format($('the route table identifier.' +
      '\n     e.g. %s'), constants.help.id.routeTable))
    .option('-r, --route-table-name <route-table-name>', $('the route table name'))
    .option('-s, --subscription <subscription>', $('the subscription identifier'))
    .execute(function (resourceGroup, vnetName, name, options, _) {
      resourceGroup = cli.interaction.promptIfNotGiven($('Resource group name: '), resourceGroup, _);
      vnetName = cli.interaction.promptIfNotGiven($('Virtual network name: '), vnetName, _);
      name = cli.interaction.promptIfNotGiven($('Subnet name: '), name, _);
      options.addressPrefix = cli.interaction.promptIfNotGiven($('Address prefix: '), options.addressPrefix, _);

      var networkManagementClient = getNetworkManagementClient(options);
      var subnet = new Subnet(cli, networkManagementClient);
      subnet.create(resourceGroup, vnetName, name, options, _);
    });

  subnet.command('set [resource-group] [vnet-name] [name]')
    .description($('Set a virtual network subnet'))
    .usage('[options] <resource-group> <vnet-name> <name>')
    .option('-g, --resource-group <resource-group>', $('the name of the resource group'))
    .option('-e, --vnet-name <vnet-name>', $('the name of the virtual network'))
    .option('-n, --name <name>', $('the name of the subnet'))
    .option('-a, --address-prefix <address-prefix>', $('the address prefix in CIDR format'))
    .option('-w, --network-security-group-id [network-security-group-id]', util.format($('the network security group identifier.' +
      '\n     e.g. %s'), constants.help.id.nsg))
    .option('-o, --network-security-group-name [network-security-group-name]', $('the network security group name'))
    .option('-i, --route-table-id [route-table-id]', util.format($('the route table identifier.' +
      '\n     e.g. %s'), constants.help.id.routeTable))
    .option('-r, --route-table-name [route-table-name]', $('the route table name'))
    .option('-s, --subscription <subscription>', $('the subscription identifier'))
    .execute(function (resourceGroup, vnetName, name, options, _) {
      resourceGroup = cli.interaction.promptIfNotGiven($('Resource group name: '), resourceGroup, _);
      vnetName = cli.interaction.promptIfNotGiven($('Virtual network name: '), vnetName, _);
      name = cli.interaction.promptIfNotGiven($('Subnet name: '), name, _);

      var networkManagementClient = getNetworkManagementClient(options);
      var subnet = new Subnet(cli, networkManagementClient);
      subnet.set(resourceGroup, vnetName, name, options, _);
    });

  subnet.command('list [resource-group] [vnet-name]')
    .description($('Get all virtual network subnets'))
    .usage('[options] <resource-group> <vnet-name>')
    .option('-g, --resource-group <resource-group>', $('the name of the resource group'))
    .option('-e, --vnet-name <vnet-name>', $('the name of the virtual network'))
    .option('-s, --subscription <subscription>', $('the subscription identifier'))
    .execute(function (resourceGroup, vnetName, options, _) {
      resourceGroup = cli.interaction.promptIfNotGiven($('Resource group name: '), resourceGroup, _);
      vnetName = cli.interaction.promptIfNotGiven($('Virtual network name: '), vnetName, _);

      var networkManagementClient = getNetworkManagementClient(options);
      var subnet = new Subnet(cli, networkManagementClient);
      subnet.list(resourceGroup, vnetName, options, _);
    });

  subnet.command('show [resource-group] [vnet-name] [name]')
    .description($('Get a virtual network subnet'))
    .usage('[options] <resource-group> <vnet-name> <name>')
    .option('-g, --resource-group <resource-group>', $('the name of the resource group'))
    .option('-e, --vnet-name <vnet-name>', $('the name of the virtual network'))
    .option('-n, --name <name>', $('the name of the subnet'))
    .option('-s, --subscription <subscription>', $('the subscription identifier'))
    .execute(function (resourceGroup, vnetName, name, options, _) {
      resourceGroup = cli.interaction.promptIfNotGiven($('Resource group name: '), resourceGroup, _);
      vnetName = cli.interaction.promptIfNotGiven($('Virtual network name: '), vnetName, _);
      name = cli.interaction.promptIfNotGiven($('Subnet name: '), name, _);

      var networkManagementClient = getNetworkManagementClient(options);
      var subnet = new Subnet(cli, networkManagementClient);
      subnet.show(resourceGroup, vnetName, name, options, _);
    });

  subnet.command('delete [resource-group] [vnet-name] [name]')
    .description($('Delete a subnet of a virtual network'))
    .usage('[options] <resource-group> <vnet-name> <name>')
    .option('-g, --resource-group <resource-group>', $('the name of the resource group'))
    .option('-e, --vnet-name <vnet-name>', $('the name of the virtual network'))
    .option('-n, --name <name>', $('the subnet name'))
    .option('-q, --quiet', $('quiet mode, do not ask for delete confirmation'))
    .option('-s, --subscription <subscription>', $('the subscription identifier'))
    .execute(function (resourceGroup, vnetName, name, options, _) {
      resourceGroup = cli.interaction.promptIfNotGiven($('Resource group name: '), resourceGroup, _);
      vnetName = cli.interaction.promptIfNotGiven($('Virtual network name: '), vnetName, _);
      name = cli.interaction.promptIfNotGiven($('Subnet name: '), name, _);

      var networkManagementClient = getNetworkManagementClient(options);
      var subnet = new Subnet(cli, networkManagementClient);
      subnet.delete(resourceGroup, vnetName, name, options, _);
    });

  var usage = network.category('usage')
    .description($('Commands to manage network usage'));

  usage.command('list [location]')
      .description($('List usage of network resources.'))
      .usage('[options] <location>')
      .option('-l, --location <location>', $('the location'))
      .option('-s, --subscription <subscription>', $('the subscription identifier'))
      .execute(function (location, options, _) {
        location = cli.interaction.promptIfNotGiven($('Location: '), location, _);
        location = utils.toLowerCaseAndRemoveSpace(location);
		var networkManagementClient = getNetworkManagementClient(options);
		var networkUsage = new NetworkUsage(cli, networkManagementClient);
        networkUsage.list(location, options, _);
    });

  var lb = network.category('lb')
    .description($('Commands to manage load balancers'));

  lb.command('create [resource-group] [name] [location]')
    .description($('Create a load balancer'))
    .usage('[options] <resource-group> <name> <location>')
    .option('-g, --resource-group <resource-group>', $('the name of the resource group'))
    .option('-n, --name <name>', $('the name of the load balancer'))
    .option('-l, --location <location>', $('the location'))
    .option('-t, --tags <tags>', $(constants.help.tags.create))
    .option('-s, --subscription <subscription>', $('the subscription identifier'))
    .execute(function (resourceGroup, name, location, options, _) {
      resourceGroup = cli.interaction.promptIfNotGiven($('Resource group name: '), resourceGroup, _);
      name = cli.interaction.promptIfNotGiven($('Load balancer name: '), name, _);
      options.location = cli.interaction.promptIfNotGiven($('Location: '), location, _);

      var networkManagementClient = getNetworkManagementClient(options);
      var loadBalancer = new LoadBalancer(cli, networkManagementClient);
      loadBalancer.create(resourceGroup, name, options, _);
    });

  lb.command('set [resource-group] [name]')
    .description($('Set a load balancer'))
    .usage('[options] <resource-group> <name>')
    .option('-g, --resource-group <resource-group>', $('the name of the resource group'))
    .option('-n, --name <name>', $('the name of the load balancer'))
    .option('-t, --tags [tags]', $(constants.help.tags.set))
    .option('-s, --subscription <subscription>', $('the subscription identifier'))
    .execute(function (resourceGroup, name, options, _) {
      resourceGroup = cli.interaction.promptIfNotGiven($('Resource group name: '), resourceGroup, _);
      name = cli.interaction.promptIfNotGiven($('Load balancer name: '), name, _);

      var networkManagementClient = getNetworkManagementClient(options);
      var loadBalancer = new LoadBalancer(cli, networkManagementClient);
      loadBalancer.set(resourceGroup, name, options, _);
    });

  lb.command('list [resource-group]')
    .description($('Get all load balancers'))
    .usage('[options] [resource-group]')
    .option('-g, --resource-group <resource-group>', $('the name of the resource group'))
    .option('-s, --subscription <subscription>', $('the subscription identifier'))
    .execute(function (resourceGroup, options, _) {
      options.resourceGroup = resourceGroup;
      var networkManagementClient = getNetworkManagementClient(options);
      var loadBalancer = new LoadBalancer(cli, networkManagementClient);
      loadBalancer.list(options, _);
    });

  lb.command('show [resource-group] [name]')
    .description($('Get a load balancer'))
    .usage('[options] <resource-group> <name>')
    .option('-g, --resource-group <resource-group>', $('the name of the resource group'))
    .option('-n, --name <name>', $('the name of the load balancer'))
    .option('-s, --subscription <subscription>', $('the subscription identifier'))
    .execute(function (resourceGroup, name, options, _) {
      resourceGroup = cli.interaction.promptIfNotGiven($('Resource group name: '), resourceGroup, _);
      name = cli.interaction.promptIfNotGiven($('Load balancer name: '), name, _);

      var networkManagementClient = getNetworkManagementClient(options);
      var loadBalancer = new LoadBalancer(cli, networkManagementClient);
      loadBalancer.show(resourceGroup, name, options, _);
    });

  lb.command('delete [resource-group] [name]')
    .description($('Delete a load balancer'))
    .usage('[options] <resource-group> <name>')
    .option('-g, --resource-group <resource-group>', $('the name of the resource group'))
    .option('-n, --name <name>', $('the name of the load balancer'))
    .option('-q, --quiet', $('quiet mode, do not ask for delete confirmation'))
    .option('-s, --subscription <subscription>', $('the subscription identifier'))
    .execute(function (resourceGroup, name, options, _) {
      resourceGroup = cli.interaction.promptIfNotGiven($('Resource group name: '), resourceGroup, _);
      name = cli.interaction.promptIfNotGiven($('Load balancer name: '), name, _);

      var networkManagementClient = getNetworkManagementClient(options);
      var loadBalancer = new LoadBalancer(cli, networkManagementClient);
      loadBalancer.delete(resourceGroup, name, options, _);
    });

  var lbFrontendIP = lb.category('frontend-ip')
    .description('Commands to manage frontend ip configurations of a load balancer');

  lbFrontendIP.command('create [resource-group] [lb-name] [name]')
    .description($('Add a frontend ip configuration to the load balancer'))
    .usage('[options] <resource-group> <lb-name> <name>')
    .option('-g, --resource-group <resource-group>', $('the name of the resource group'))
    .option('-l, --lb-name <lb-name>', $('the name of the load balancer'))
    .option('-n, --name <name>', $('the name of the frontend ip configuration'))
    .option('-a, --private-ip-address <private-ip-address>', $('the private ip address'))
    .option('-u, --public-ip-id <public-ip-id>', util.format($('the public ip address identifier.' +
      '\n     e.g. %s'), constants.help.id.publicIp))
    .option('-i, --public-ip-name <public-ip-name>', $('the public ip address name.' +
      '\n     This public ip must exist in the same resource group as the load balancer.' +
      '\n     Please use public-ip-id if that is not the case.'))
    .option('-b, --subnet-id <subnet-id>', util.format($('the subnet identifier.' +
      '\n     e.g. %s'), constants.help.id.subnet))
    .option('-e, --subnet-name <subnet-name>', $('the subnet name'))
    .option('-m, --subnet-vnet-name <subnet-vnet-name>', $('the virtual network name in which subnet exists.' +
      '\n     This virtual network must exist in the same resource group as the load balancer.' +
      '\n     Please use subnet-id if that is not the case.'))
    .option('-s, --subscription <subscription>', $('the subscription identifier'))
    .execute(function (resourceGroup, lbName, name, options, _) {
      resourceGroup = cli.interaction.promptIfNotGiven($('Resource group name: '), resourceGroup, _);
      lbName = cli.interaction.promptIfNotGiven($('Load balancer name: '), lbName, _);
      name = cli.interaction.promptIfNotGiven($('Frontend IP configuration name: '), name, _);

      var networkManagementClient = getNetworkManagementClient(options);
      var loadBalancer = new LoadBalancer(cli, networkManagementClient);
      loadBalancer.createFrontendIP(resourceGroup, lbName, name, options, _);
    });

  lbFrontendIP.command('set [resource-group] [lb-name] [name]')
    .description($('Set a frontend ip configuration of a load balancer'))
    .usage('[options] <resource-group> <lb-name> <name>')
    .option('-g, --resource-group <resource-group>', $('the name of the resource group'))
    .option('-l, --lb-name <lb-name>', $('the name of the load balancer'))
    .option('-n, --name <name>', $('the name of the frontend ip configuration'))
    .option('-a, --private-ip-address [private-ip-address]', $('the private ip address'))
    .option('-u, --public-ip-id <public-ip-id>', util.format($('the public ip address identifier.' +
      '\n     e.g. %s'), constants.help.id.publicIp))
    .option('-i, --public-ip-name <public-ip-name>', $('the public ip address name.' +
      '\n     This public ip must exist in the same resource group as the load balancer.' +
      '\n     Please use public-ip-id if that is not the case.'))
    .option('-b, --subnet-id <subnet-id>', util.format($('the subnet identifier.' +
      '\n     e.g. %s'), constants.help.id.subnet))
    .option('-e, --subnet-name <subnet-name>', $('the subnet name'))
    .option('-m, --subnet-vnet-name <subnet-vnet-name>', $('the virtual network name in which subnet exists.' +
      '\n     This virtual network must exist in the same resource group as the load balancer.' +
      '\n     Please use subnet-id if that is not the case.'))
    .option('-s, --subscription <subscription>', $('the subscription identifier'))
    .execute(function (resourceGroup, lbName, name, options, _) {
      resourceGroup = cli.interaction.promptIfNotGiven($('Resource group name: '), resourceGroup, _);
      lbName = cli.interaction.promptIfNotGiven($('Load balancer name: '), lbName, _);
      name = cli.interaction.promptIfNotGiven($('Frontend IP configuration name: '), name, _);

      var networkManagementClient = getNetworkManagementClient(options);
      var loadBalancer = new LoadBalancer(cli, networkManagementClient);
      loadBalancer.setFrontendIP(resourceGroup, lbName, name, options, _);
    });

  lbFrontendIP.command('list [resource-group] [lb-name]')
    .description($('Get all frontend ip configurations in the load balancer'))
    .usage('[options] <resource-group> <lb-name>')
    .option('-g, --resource-group <resource-group>', $('the name of the resource group'))
    .option('-l, --lb-name <lb-name>', $('the name of the load balancer'))
    .option('-s, --subscription <subscription>', $('the subscription identifier'))
    .execute(function (resourceGroup, lbName, options, _) {
      resourceGroup = cli.interaction.promptIfNotGiven($('Resource group name: '), resourceGroup, _);
      lbName = cli.interaction.promptIfNotGiven($('Load balancer name: '), lbName, _);

      var networkManagementClient = getNetworkManagementClient(options);
      var loadBalancer = new LoadBalancer(cli, networkManagementClient);
      loadBalancer.listFrontendIPs(resourceGroup, lbName, options, _);
    });

  lbFrontendIP.command('delete [resource-group] [lb-name] [name]')
    .description($('Delete a frontend ip configuration from a load balancer'))
    .usage('[options] <resource-group> <lb-name> <name>')
    .option('-g, --resource-group <resource-group>', $('the name of the resource group'))
    .option('-l, --lb-name <lb-name>', $('the name of the load balancer'))
    .option('-n, --name <name>', $('the name of the frontend ip configuration'))
    .option('-q, --quiet', $('quiet mode, do not ask for delete confirmation'))
    .option('-s, --subscription <subscription>', $('the subscription identifier'))
    .execute(function (resourceGroup, lbName, name, options, _) {
      resourceGroup = cli.interaction.promptIfNotGiven($('Resource group name: '), resourceGroup, _);
      lbName = cli.interaction.promptIfNotGiven($('Load balancer name: '), lbName, _);
      name = cli.interaction.promptIfNotGiven($('Frontend ip configuration name: '), name, _);

      var networkManagementClient = getNetworkManagementClient(options);
      var loadBalancer = new LoadBalancer(cli, networkManagementClient);
      loadBalancer.deleteFrontendIP(resourceGroup, lbName, name, options, _);
    });

  var lbProbe = lb.category('probe')
    .description($('Commands to manage probes of a load balancer'));

  lbProbe.command('create [resource-group] [lb-name] [name]')
    .description($('Add a probe to the load balancer'))
    .usage('[options] <resource-group> <lb-name> <name>')
    .option('-g, --resource-group <resource-group>', $('the name of the resource group'))
    .option('-l, --lb-name <lb-name>', $('the name of the load balancer'))
    .option('-n, --name <name>', $('the name of the probe'))
    .option('-p, --protocol <protocol>', $('the probe protocol'))
    .option('-o, --port <port>', $('the probe port'))
    .option('-f, --path <path>', $('the probe path'))
    .option('-i, --interval <interval>', $('the probe interval in seconds'))
    .option('-c, --count <count>', $('the number of probes'))
    .option('-s, --subscription <subscription>', $('the subscription identifier'))
    .execute(function (resourceGroup, lbName, name, options, _) {
      resourceGroup = cli.interaction.promptIfNotGiven($('Resource group name: '), resourceGroup, _);
      lbName = cli.interaction.promptIfNotGiven($('Load balancer name: '), lbName, _);
      name = cli.interaction.promptIfNotGiven($('Probe name: '), name, _);

      var networkManagementClient = getNetworkManagementClient(options);
      var loadBalancer = new LoadBalancer(cli, networkManagementClient);
      loadBalancer.createProbe(resourceGroup, lbName, name, options, _);
    });

  lbProbe.command('set [resource-group] [lb-name] [name]')
    .usage('[options] <resource-group> <lb-name> <name>')
    .description($('Set a probe of a load balancer'))
    .option('-g, --resource-group <resource-group>', $('the name of the resource group'))
    .option('-l, --lb-name <lb-name>', $('the name of the load balancer'))
    .option('-n, --name <name>', $('the name of the probe'))
    .option('-p, --protocol <protocol>', $('the probe protocol'))
    .option('-o, --port <port>', $('the probe port'))
    .option('-f, --path <path>', $('the probe path'))
    .option('-i, --interval <interval>', $('the probe interval in seconds'))
    .option('-c, --count <count>', $('the number of probes'))
    .option('-s, --subscription <subscription>', $('the subscription identifier'))
    .execute(function (resourceGroup, lbName, name, options, _) {
      resourceGroup = cli.interaction.promptIfNotGiven($('Resource group name: '), resourceGroup, _);
      lbName = cli.interaction.promptIfNotGiven($('Load balancer name: '), lbName, _);
      name = cli.interaction.promptIfNotGiven($('Probe name: '), name, _);

      var networkManagementClient = getNetworkManagementClient(options);
      var loadBalancer = new LoadBalancer(cli, networkManagementClient);
      loadBalancer.setProbe(resourceGroup, lbName, name, options, _);
    });

  lbProbe.command('list [resource-group] [lb-name]')
    .description($('Get all probes in a load balancer'))
    .usage('[options] <resource-group> <lb-name>')
    .option('-g, --resource-group <resource-group>', $('the name of the resource group'))
    .option('-l, --lb-name <lb-name>', $('the name of the load balancer'))
    .option('-s, --subscription <subscription>', $('the subscription identifier'))
    .execute(function (resourceGroup, lbName, options, _) {
      resourceGroup = cli.interaction.promptIfNotGiven($('Resource group name: '), resourceGroup, _);
      lbName = cli.interaction.promptIfNotGiven($('Load balancer name: '), lbName, _);

      var networkManagementClient = getNetworkManagementClient(options);
      var loadBalancer = new LoadBalancer(cli, networkManagementClient);
      loadBalancer.listProbes(resourceGroup, lbName, options, _);
    });

  lbProbe.command('delete [resource-group] [lb-name] [name]')
    .description($('Delete a probe from a load balancer'))
    .usage('[options] <resource-group> <lb-name> <name>')
    .option('-g, --resource-group <resource-group>', $('the name of the resource group'))
    .option('-l, --lb-name <lb-name>', $('the name of the load balancer'))
    .option('-n, --name <name>', $('the probe name'))
    .option('-q, --quiet', $('quiet mode, do not ask for delete confirmation'))
    .option('-s, --subscription <subscription>', $('the subscription identifier'))
    .execute(function (resourceGroup, lbName, name, options, _) {
      resourceGroup = cli.interaction.promptIfNotGiven($('Resource group name: '), resourceGroup, _);
      lbName = cli.interaction.promptIfNotGiven($('Load balancer name: '), lbName, _);
      name = cli.interaction.promptIfNotGiven($('Probe name: '), name, _);

      var networkManagementClient = getNetworkManagementClient(options);
      var loadBalancer = new LoadBalancer(cli, networkManagementClient);
      loadBalancer.deleteProbe(resourceGroup, lbName, name, options, _);
    });

  var lbAddressPool = lb.category('address-pool')
    .description('Commands to manage backend address pools of a load balancer');

  lbAddressPool.command('create [resource-group] [lb-name] [name]')
    .description($('Add a backend address pool to the load balancer'))
    .usage('[options] <resource-group> <lb-name> <name>')
    .option('-g, --resource-group <resource-group>', $('the name of the resource group'))
    .option('-l, --lb-name <lb-name>', $('the name of the load balancer'))
    .option('-n, --name <name>', $('the name of the backend address pool'))
    .option('-s, --subscription <subscription>', $('the subscription identifier'))
    .execute(function (resourceGroup, lbName, name, options, _) {
      resourceGroup = cli.interaction.promptIfNotGiven($('Resource group name: '), resourceGroup, _);
      lbName = cli.interaction.promptIfNotGiven($('Load balancer name: '), lbName, _);
      name = cli.interaction.promptIfNotGiven($('Backend address pool name: '), name, _);

      var networkManagementClient = getNetworkManagementClient(options);
      var loadBalancer = new LoadBalancer(cli, networkManagementClient);
      loadBalancer.createBackendAddressPool(resourceGroup, lbName, name, options, _);
    });

  lbAddressPool.command('list [resource-group] [lb-name]')
    .description($('Get all backend address pools in the load balancer'))
    .usage('[options] <resource-group> <lb-name>')
    .option('-g, --resource-group <resource-group>', $('the name of the resource group'))
    .option('-l, --lb-name <lb-name>', $('the name of the load balancer'))
    .option('-s, --subscription <subscription>', $('the subscription identifier'))
    .execute(function (resourceGroup, lbName, options, _) {
      resourceGroup = cli.interaction.promptIfNotGiven($('Resource group name: '), resourceGroup, _);
      lbName = cli.interaction.promptIfNotGiven($('Load balancer name: '), lbName, _);

      var networkManagementClient = getNetworkManagementClient(options);
      var loadBalancer = new LoadBalancer(cli, networkManagementClient);
      loadBalancer.listBackendAddressPools(resourceGroup, lbName, options, _);
    });

  lbAddressPool.command('delete [resource-group] [lb-name] [name]')
    .description($('Delete a backend address pool from a load balancer'))
    .usage('[options] <resource-group> <lb-name> <name>')
    .option('-g, --resource-group <resource-group>', $('the name of the resource group'))
    .option('-l, --lb-name <lb-name>', $('the name of the load balancer'))
    .option('-n, --name <name>', $('the name of the backend address pool'))
    .option('-q, --quiet', $('quiet mode, do not ask for delete confirmation'))
    .option('-s, --subscription <subscription>', $('the subscription identifier'))
    .execute(function (resourceGroup, lbName, name, options, _) {
      resourceGroup = cli.interaction.promptIfNotGiven($('Resource group name: '), resourceGroup, _);
      lbName = cli.interaction.promptIfNotGiven($('Load balancer name: '), lbName, _);
      name = cli.interaction.promptIfNotGiven($('Backend address pool name: '), name, _);

      var networkManagementClient = getNetworkManagementClient(options);
      var loadBalancer = new LoadBalancer(cli, networkManagementClient);
      loadBalancer.deleteBackendAddressPool(resourceGroup, lbName, name, options, _);
    });

  var lbRule = lb.category('rule')
    .description($('Commands to manage load balancer rules'));

  lbRule.command('create [resource-group] [lb-name] [name]')
    .description($('Add a load balancing rule to a load balancer'))
    .usage('[options] <resource-group> <lb-name> <name>')
    .option('-g, --resource-group <resource-group>', $('the name of the resource group'))
    .option('-l, --lb-name <lb-name>', $('the name of the load balancer'))
    .option('-n, --name <name>', $('the name of the rule'))
    .option('-p, --protocol <protocol>', util.format($('the rule protocol [%s]'), constants.lb.protocols))
    .option('-f, --frontend-port <frontend-port>', util.format($('the frontend port %s'), utils.toRange(constants.portBounds)))
    .option('-b, --backend-port <backend-port>', util.format($('the backend port %s'), utils.toRange(constants.portBounds)))
    .option('-e, --enable-floating-ip <enable-floating-ip>', util.format($('enable floating point ip [%s]'), constants.bool))
    .option('-i, --idle-timeout <idle-timeout>', $('the idle timeout specified in minutes'))
    .option('-a, --probe-name <probe-name>', $('the name of the probe defined in the same load balancer'))
    .option('-d, --load-distribution <load-distribution>', $('client session persistence'))
    .option('-t, --frontend-ip-name <frontend-ip-name>', $('the name of the frontend ip configuration in the same load balancer'))
    .option('-o, --backend-address-pool-name <backend-address-pool-name>', $('the name of the backend address pool defined in the same load balancer'))
    .option('-a, --probe-name <probe-name>', $('the name of the probe defined in the same load balancer'))
    .option('-s, --subscription <subscription>', $('the subscription identifier'))
    .execute(function (resourceGroup, lbName, name, options, _) {
      resourceGroup = cli.interaction.promptIfNotGiven($('Resource group name: '), resourceGroup, _);
      lbName = cli.interaction.promptIfNotGiven($('Load balancer name: '), lbName, _);
      name = cli.interaction.promptIfNotGiven($('Rule name: '), name, _);

      var networkManagementClient = getNetworkManagementClient(options);
      var loadBalancer = new LoadBalancer(cli, networkManagementClient);
      loadBalancer.createBalancingRule(resourceGroup, lbName, name, options, _);
    });

  lbRule.command('set [resource-group] [lb-name] [name]')
    .description($('Set a load balancing rule of a load balancer'))
    .usage('[options] <resource-group> <lb-name> <name>')
    .option('-g, --resource-group <resource-group>', $('the name of the resource group'))
    .option('-l, --lb-name <lb-name>', $('the name of the load balancer'))
    .option('-n, --name <name>', $('the name of the rule'))
    .option('-p, --protocol <protocol>', util.format($('the rule protocol [%s]'), constants.lb.protocols))
    .option('-f, --frontend-port <frontend-port>', util.format($('the frontend port %s'), utils.toRange(constants.portBounds)))
    .option('-b, --backend-port <backend-port>', util.format($('the backend port %s'), utils.toRange(constants.portBounds)))
    .option('-e, --enable-floating-ip <enable-floating-ip>', util.format($('enable floating point ip [%s]'), constants.bool))
    .option('-i, --idle-timeout <idle-timeout>', $('the idle timeout specified in minutes'))
    .option('-a, --probe-name [probe-name]', $('the name of the probe defined in the same load balancer'))
    .option('-d, --load-distribution <load-distribution>', $('client session persistence'))
    .option('-t, --frontend-ip-name <frontend-ip-name>', $('the name of the frontend ip configuration in the same load balancer'))
    .option('-o, --backend-address-pool-name <backend-address-pool-name>', $('the name of the backend address pool defined in the same load balancer'))
    .option('-a, --probe-name [probe-name]', $('the name of the probe defined in the same load balancer'))
    .option('-s, --subscription <subscription>', $('the subscription identifier'))
    .execute(function (resourceGroup, lbName, name, options, _) {
      resourceGroup = cli.interaction.promptIfNotGiven($('Resource group name: '), resourceGroup, _);
      lbName = cli.interaction.promptIfNotGiven($('Load balancer name: '), lbName, _);
      name = cli.interaction.promptIfNotGiven($('Rule name: '), name, _);

      var networkManagementClient = getNetworkManagementClient(options);
      var loadBalancer = new LoadBalancer(cli, networkManagementClient);
      loadBalancer.setBalancingRule(resourceGroup, lbName, name, options, _);
    });

  lbRule.command('list [resource-group] [lb-name]')
    .description($('Get all load balancing rules of a load balancer'))
    .usage('[options] <resource-group> <lb-name>')
    .option('-g, --resource-group <resource-group>', $('the name of the resource group'))
    .option('-l, --lb-name <lb-name>', $('the name of the load balancer'))
    .option('-s, --subscription <subscription>', $('the subscription identifier'))
    .execute(function (resourceGroup, lbName, options, _) {
      resourceGroup = cli.interaction.promptIfNotGiven($('Resource group name: '), resourceGroup, _);
      lbName = cli.interaction.promptIfNotGiven($('Load balancer name: '), lbName, _);

      var networkManagementClient = getNetworkManagementClient(options);
      var loadBalancer = new LoadBalancer(cli, networkManagementClient);
      loadBalancer.listBalancingRules(resourceGroup, lbName, options, _);
    });

  lbRule.command('delete [resource-group] [lb-name] [name]')
    .description($('Delete a load balancing rule from a load balancer'))
    .usage('[options] <resource-group> <lb-name> <name>')
    .option('-g, --resource-group <resource-group>', $('the name of the resource group'))
    .option('-l, --lb-name <lb-name>', $('the name of the load balancer'))
    .option('-n, --name <name>', $('the name of the rule'))
    .option('-q, --quiet', $('quiet mode, do not ask for delete confirmation'))
    .option('-s, --subscription <subscription>', $('the subscription identifier'))
    .execute(function (resourceGroup, lbName, name, options, _) {
      resourceGroup = cli.interaction.promptIfNotGiven($('Resource group name: '), resourceGroup, _);
      lbName = cli.interaction.promptIfNotGiven($('Load balancer name: '), lbName, _);
      name = cli.interaction.promptIfNotGiven($('Rule name: '), name, _);

      var networkManagementClient = getNetworkManagementClient(options);
      var loadBalancer = new LoadBalancer(cli, networkManagementClient);
      loadBalancer.deleteBalancingRule(resourceGroup, lbName, name, options, _);
    });

  var lbInboundNatRule = lb.category('inbound-nat-rule')
    .description($('Commands to manage load balancer inbound NAT rules'));

  lbInboundNatRule.command('create [resource-group] [lb-name] [name]')
    .description($('Add a load balancing inbound NAT rule to the load balancer'))
    .usage('[options] <resource-group> <lb-name> <name>')
    .option('-g, --resource-group <resource-group>', $('the name of the resource group'))
    .option('-l, --lb-name <lb-name>', $('the name of the load balancer'))
    .option('-n, --name <name>', $('the name of the inbound NAT rule'))
    .option('-p, --protocol <protocol>', util.format($('the rule protocol [%s]'), constants.lb.protocols))
    .option('-f, --frontend-port <frontend-port>', util.format($('the frontend port %s'), utils.toRange(constants.portBounds)))
    .option('-b, --backend-port <backend-port>', util.format($('the backend port %s'), utils.toRange(constants.portBounds)))
    .option('-e, --enable-floating-ip <enable-floating-ip>', util.format($('enable floating point ip [%s]'), constants.bool))
    .option('-i, --idle-timeout <idle-timeout>', $('the idle timeout specified in minutes'))
    .option('-t, --frontend-ip-name <frontend-ip-name>', $('the name of the frontend ip configuration'))
    .option('-s, --subscription <subscription>', $('the subscription identifier'))
    .execute(function (resourceGroup, lbName, name, options, _) {
      resourceGroup = cli.interaction.promptIfNotGiven($('Resource group name: '), resourceGroup, _);
      lbName = cli.interaction.promptIfNotGiven($('Load balancer name: '), lbName, _);
      name = cli.interaction.promptIfNotGiven($('Inbound NAT rule name: '), name, _);

      var networkManagementClient = getNetworkManagementClient(options);
      var loadBalancer = new LoadBalancer(cli, networkManagementClient);
      loadBalancer.createInboundNatRule(resourceGroup, lbName, name, options, _);
    });

  lbInboundNatRule.command('set [resource-group] [lb-name] [name]')
    .usage('[options] <resource-group> <lb-name> <name>')
    .description($('Set a load balancing inbound NAT rule of load balancer'))
    .option('-g, --resource-group <resource-group>', $('the name of the resource group'))
    .option('-l, --lb-name <lb-name>', $('the name of the load balancer'))
    .option('-n, --name <name>', $('the name of the inbound NAT rule'))
    .option('-p, --protocol <protocol>', util.format($('the rule protocol [%s]'), constants.lb.protocols))
    .option('-f, --frontend-port <frontend-port>', util.format($('the frontend port %s'), utils.toRange(constants.portBounds)))
    .option('-b, --backend-port <backend-port>', util.format($('the backend port %s'), utils.toRange(constants.portBounds)))
    .option('-e, --enable-floating-ip <enable-floating-ip>', util.format($('enable floating point ip [%s]'), constants.bool))
    .option('-i, --idle-timeout <idle-timeout>', $('the idle timeout specified in minutes'))
    .option('-t, --frontend-ip-name <frontend-ip-name>', $('the name of the frontend ip configuration'))
    .option('-s, --subscription <subscription>', $('the subscription identifier'))
    .execute(function (resourceGroup, lbName, name, options, _) {
      resourceGroup = cli.interaction.promptIfNotGiven($('Resource group name: '), resourceGroup, _);
      lbName = cli.interaction.promptIfNotGiven($('Load balancer name: '), lbName, _);
      name = cli.interaction.promptIfNotGiven($('Inbound NAT rule name: '), name, _);

      var networkManagementClient = getNetworkManagementClient(options);
      var loadBalancer = new LoadBalancer(cli, networkManagementClient);
      loadBalancer.setInboundNatRule(resourceGroup, lbName, name, options, _);
    });

  lbInboundNatRule.command('list [resource-group] [lb-name]')
    .usage('[options] <resource-group> <lb-name>')
    .description($('Get all load balancing inbound NAT rules of load balancer'))
    .option('-g, --resource-group <resource-group>', $('the name of the resource group'))
    .option('-l, --lb-name <lb-name>', $('the name of the load balancer'))
    .option('-s, --subscription <subscription>', $('the subscription identifier'))
    .execute(function (resourceGroup, lbName, options, _) {
      resourceGroup = cli.interaction.promptIfNotGiven($('Resource group name: '), resourceGroup, _);
      lbName = cli.interaction.promptIfNotGiven($('Load balancer name: '), lbName, _);

      var networkManagementClient = getNetworkManagementClient(options);
      var loadBalancer = new LoadBalancer(cli, networkManagementClient);
      loadBalancer.listInboundNatRules(resourceGroup, lbName, options, _);
    });

  lbInboundNatRule.command('delete [resource-group] [lb-name] [name]')
    .usage('[options] <resource-group> <lb-name> <name>')
    .description($('Delete a load balancing inbound NAT rule from a load balancer'))
    .option('-g, --resource-group <resource-group>', $('the name of the resource group'))
    .option('-l, --lb-name <lb-name>', $('the name of the load balancer'))
    .option('-n, --name <name>', $('the name of the inbound NAT rule'))
    .option('-q, --quiet', $('quiet mode, do not ask for delete confirmation'))
    .option('-s, --subscription <subscription>', $('the subscription identifier'))
    .execute(function (resourceGroup, lbName, name, options, _) {
      resourceGroup = cli.interaction.promptIfNotGiven($('Resource group name: '), resourceGroup, _);
      lbName = cli.interaction.promptIfNotGiven($('Load balancer name: '), lbName, _);
      name = cli.interaction.promptIfNotGiven($('Inbound NAT rule name: '), name, _);

      var networkManagementClient = getNetworkManagementClient(options);
      var loadBalancer = new LoadBalancer(cli, networkManagementClient);
      loadBalancer.deleteInboundNatRule(resourceGroup, lbName, name, options, _);
    });

  var lbInboundNatPool = lb.category('inbound-nat-pool')
    .description($('Commands to manage load balancer inbound NAT pools'));

  lbInboundNatPool.command('create [resource-group] [lb-name] [name]')
    .description($('Add a load balancing inbound NAT pool to the load balancer'))
    .usage('[options] <resource-group> <lb-name> <name>')
    .option('-g, --resource-group <resource-group>', $('the name of the resource group'))
    .option('-l, --lb-name <lb-name>', $('the name of the load balancer'))
    .option('-n, --name <name>', $('the name of the inbound NAT pool'))
    .option('-p, --protocol <protocol>', util.format($('the pool protocol [%s]'), constants.lb.protocols))
    .option('-f, --frontend-port-range-start  <frontend-port-range-start>', util.format($('the frontend port range start %s'), utils.toRange(constants.portBounds)))
    .option('-e, --frontend-port-range-end <frontend-port-range-end>', util.format($('the frontend port range end %s'), utils.toRange(constants.portBounds)))
    .option('-b, --backend-port <backend-port>', util.format($('the backend port %s'), utils.toRange(constants.portBounds)))
    .option('-i, --frontend-ip-name <frontend-ip-name>', $('the name of the frontend ip configuration'))
    .option('-s, --subscription <subscription>', $('the subscription identifier'))
    .execute(function (resourceGroup, lbName, name, options, _) {
      resourceGroup = cli.interaction.promptIfNotGiven($('Resource group name: '), resourceGroup, _);
      lbName = cli.interaction.promptIfNotGiven($('Load balancer name: '), lbName, _);
      name = cli.interaction.promptIfNotGiven($('Inbound NAT pool name: '), name, _);

      var networkManagementClient = getNetworkManagementClient(options);
      var loadBalancer = new LoadBalancer(cli, networkManagementClient);
      loadBalancer.createInboundNatPool(resourceGroup, lbName, name, options, _);
    });

  lbInboundNatPool.command('set [resource-group] [lb-name] [name]')
    .usage('[options] <resource-group> <lb-name> <name>')
    .description($('Set a load balancing inbound NAT pool of load balancer'))
    .option('-g, --resource-group <resource-group>', $('the name of the resource group'))
    .option('-l, --lb-name <lb-name>', $('the name of the load balancer'))
    .option('-n, --name <name>', $('the name of the inbound NAT pool'))
    .option('-p, --protocol <protocol>', util.format($('the pool protocol [%s]'), constants.lb.protocols))
    .option('-f, --frontend-port-range-start  <frontend-port-range-start>', util.format($('the frontend port range start %s'), utils.toRange(constants.portBounds)))
    .option('-e, --frontend-port-range-end <frontend-port-range-end>', util.format($('the frontend port range end %s'), utils.toRange(constants.portBounds)))
    .option('-b, --backend-port <backend-port>', util.format($('the backend port %s'), utils.toRange(constants.portBounds)))
    .option('-i, --frontend-ip-name <frontend-ip-name>', $('the name of the frontend ip configuration'))
    .option('-s, --subscription <subscription>', $('the subscription identifier'))
    .execute(function (resourceGroup, lbName, name, options, _) {
      resourceGroup = cli.interaction.promptIfNotGiven($('Resource group name: '), resourceGroup, _);
      lbName = cli.interaction.promptIfNotGiven($('Load balancer name: '), lbName, _);
      name = cli.interaction.promptIfNotGiven($('Inbound NAT pool name: '), name, _);

      var networkManagementClient = getNetworkManagementClient(options);
      var loadBalancer = new LoadBalancer(cli, networkManagementClient);
      loadBalancer.setInboundNatPool(resourceGroup, lbName, name, options, _);
    });

  lbInboundNatPool.command('list [resource-group] [lb-name]')
    .usage('[options] <resource-group> <lb-name>')
    .description($('Get all load balancing inbound NAT pools of load balancer'))
    .option('-g, --resource-group <resource-group>', $('the name of the resource group'))
    .option('-l, --lb-name <lb-name>', $('the name of the load balancer'))
    .option('-s, --subscription <subscription>', $('the subscription identifier'))
    .execute(function (resourceGroup, lbName, options, _) {
      resourceGroup = cli.interaction.promptIfNotGiven($('Resource group name: '), resourceGroup, _);
      lbName = cli.interaction.promptIfNotGiven($('Load balancer name: '), lbName, _);

      var networkManagementClient = getNetworkManagementClient(options);
      var loadBalancer = new LoadBalancer(cli, networkManagementClient);
      loadBalancer.listInboundNatPools(resourceGroup, lbName, options, _);
    });

  lbInboundNatPool.command('delete [resource-group] [lb-name] [name]')
    .usage('[options] <resource-group> <lb-name> <name>')
    .description($('Delete a load balancing inbound NAT pool from a load balancer'))
    .option('-g, --resource-group <resource-group>', $('the name of the resource group'))
    .option('-l, --lb-name <lb-name>', $('the name of the load balancer'))
    .option('-n, --name <name>', $('the name of the inbound NAT pool'))
    .option('-q, --quiet', $('quiet mode, do not ask for delete confirmation'))
    .option('-s, --subscription <subscription>', $('the subscription identifier'))
    .execute(function (resourceGroup, lbName, name, options, _) {
      resourceGroup = cli.interaction.promptIfNotGiven($('Resource group name: '), resourceGroup, _);
      lbName = cli.interaction.promptIfNotGiven($('Load balancer name: '), lbName, _);
      name = cli.interaction.promptIfNotGiven($('Inbound NAT pool name: '), name, _);

      var networkManagementClient = getNetworkManagementClient(options);
      var loadBalancer = new LoadBalancer(cli, networkManagementClient);
      loadBalancer.deleteInboundNatPool(resourceGroup, lbName, name, options, _);
    });

  var publicip = network.category('public-ip')
    .description($('Commands to manage public ip addresses'));

  publicip.command('create [resource-group] [name] [location]')
    .description($('Create a public ip address'))
    .usage('[options] <resource-group> <name> <location>')
    .option('-g, --resource-group <resource-group>', $('the name of the resource group'))
    .option('-n, --name <name>', $('the name of the public ip'))
    .option('-l, --location <location>', $('the location'))
    .option('-d, --domain-name-label <domain-name-label>', $('the domain name label.' +
      '\n     This set DNS to <domain-name-label>.<location>.cloudapp.azure.com'))
    .option('-a, --allocation-method <allocation-method>', util.format($('the allocation method, valid values are' +
      '\n     [%s], default is %s'), constants.publicIp.allocation, constants.publicIp.allocation[0]))
    .option('-i, --idle-timeout <idle-timeout>', $('the idle timeout specified in minutes'))
    .option('-f, --reverse-fqdn <reverse-fqdn>', $('the reverse fqdn'))
    .option('-e, --ip-version <ip-version>', util.format($('the ip version, valid values are' +
      '\n     [%s], default is %s'), constants.publicIp.version, constants.publicIp.version[0]))
    .option('-t, --tags <tags>', $(constants.help.tags.create))
    .option('-s, --subscription <subscription>', $('the subscription identifier'))
    .execute(function (resourceGroup, name, location, options, _) {
      resourceGroup = cli.interaction.promptIfNotGiven($('Resource group name: '), resourceGroup, _);
      name = cli.interaction.promptIfNotGiven($('Public IP name: '), name, _);
      options.location = cli.interaction.promptIfNotGiven($('Location: '), location, _);

      var networkManagementClient = getNetworkManagementClient(options);
      var publicip = new PublicIp(cli, networkManagementClient);
      publicip.create(resourceGroup, name, options, _);
    });

  publicip.command('set [resource-group] [name]')
    .description($('Set a public ip address'))
    .usage('[options] <resource-group> <name>')
    .option('-g, --resource-group <resource-group>', $('the name of the resource group'))
    .option('-n, --name <name>', $('the name of the public ip'))
    .option('-d, --domain-name-label [domain-name-label]', $('the domain name label.' +
      '\n     This set DNS to <domain-name-label>.<location>.cloudapp.azure.com'))
    .option('-a, --allocation-method <allocation-method>', util.format($('the allocation method, valid values are' +
      '\n     [%s], default is %s'), constants.publicIp.allocation, constants.publicIp.allocation[0]))
    .option('-i, --idle-timeout <idle-timeout>', $('the idle timeout specified in minutes'))
    .option('-f, --reverse-fqdn <reverse-fqdn>', $('the reverse fqdn'))
    .option('-t, --tags [tags]', $(constants.help.tags.set))
    .option('-s, --subscription <subscription>', $('the subscription identifier'))
    .execute(function (resourceGroup, name, options, _) {
      resourceGroup = cli.interaction.promptIfNotGiven($('Resource group name: '), resourceGroup, _);
      name = cli.interaction.promptIfNotGiven($('Public IP name: '), name, _);

      var networkManagementClient = getNetworkManagementClient(options);
      var publicip = new PublicIp(cli, networkManagementClient);
      publicip.set(resourceGroup, name, options, _);
    });

  publicip.command('list [resource-group]')
    .description($('Get all public ip addresses'))
    .usage('[options] [resource-group]')
    .option('-g, --resource-group <resource-group>', $('the name of the resource group'))
    .option('-s, --subscription <subscription>', $('the subscription identifier'))
    .execute(function (resourceGroup, options, _) {
      options.resourceGroup = resourceGroup;
      var networkManagementClient = getNetworkManagementClient(options);
      var publicip = new PublicIp(cli, networkManagementClient);
      publicip.list(options, _);
    });

  publicip.command('show [resource-group] [name]')
    .description($('Get a public ip address'))
    .usage('[options] <resource-group> <name>')
    .option('-g, --resource-group <resource-group>', $('the name of the resource group'))
    .option('-n, --name <name>', $('the name of the public IP'))
    .option('-s, --subscription <subscription>', $('the subscription identifier'))
    .execute(function (resourceGroup, name, options, _) {
      resourceGroup = cli.interaction.promptIfNotGiven($('Resource group name: '), resourceGroup, _);
      name = cli.interaction.promptIfNotGiven($('Public IP name: '), name, _);

      var networkManagementClient = getNetworkManagementClient(options);
      var publicip = new PublicIp(cli, networkManagementClient);
      publicip.show(resourceGroup, name, options, _);
    });

  publicip.command('delete [resource-group] [name]')
    .description($('Delete a public ip address'))
    .usage('[options] <resource-group> <name>')
    .option('-g, --resource-group <resource-group>', $('the name of the resource group'))
    .option('-n, --name <name>', $('the name of the public IP'))
    .option('-q, --quiet', $('quiet mode, do not ask for delete confirmation'))
    .option('-s, --subscription <subscription>', $('the subscription identifier'))
    .execute(function (resourceGroup, name, options, _) {
      resourceGroup = cli.interaction.promptIfNotGiven($('Resource group name: '), resourceGroup, _);
      name = cli.interaction.promptIfNotGiven($('Public IP name: '), name, _);

      var networkManagementClient = getNetworkManagementClient(options);
      var publicip = new PublicIp(cli, networkManagementClient);
      publicip.delete(resourceGroup, name, options, _);
    });

  var nic = network.category('nic')
    .description($('Commands to manage network interfaces'));

  nic.command('create [resource-group] [name] [location]')
    .description($('Create a network interface'))
    .usage('[options] <resource-group> <name> <location>')
    .option('-g, --resource-group <resource-group>', $('the name of the resource group'))
    .option('-n, --name <name>', $('the name of the network interface'))
    .option('-l, --location <location>', $('the location'))
    .option('-c, --ip-config-name <ip-config-name>', $('the name of the default ip config configuration'))
    .option('-u, --subnet-id <subnet-id>', util.format($('the subnet identifier.' +
    '\n     e.g. %s'), constants.help.id.subnet))
    .option('-k, --subnet-name <subnet-name>', $('the subnet name'))
    .option('-m, --subnet-vnet-name <subnet-vnet-name>', $('the vnet name under which subnet-name exists'))
    .option('-w, --network-security-group-id <network-security-group-id>', util.format($('the network security group identifier.' +
    '\n     e.g. %s'), constants.help.id.nsg))
    .option('-o, --network-security-group-name <network-security-group-name>', $('the network security group name.' +
    '\n     This network security group must exist in the same resource group as the nic.' +
    '\n     Please use network-security-group-id if that is not the case.'))
    .option('-i, --public-ip-id <public-ip-id>', util.format($('the public ip identifier.' +
    '\n     e.g. %s'), constants.help.id.publicIp))
    .option('-p, --public-ip-name <public-ip-name>', $('the public ip name.' +
    '\n     This public ip must exist in the same resource group as the nic.' +
    '\n     Please use public-ip-id if that is not the case.'))
    .option('-d, --lb-address-pool-ids <lb-address-pool-ids>', util.format($('the comma separated list of load balancer address pool identifiers' +
    '\n     e.g. %s'), constants.help.id.lbAddressPool))
    .option('-e, --lb-inbound-nat-rule-ids <lb-inbound-nat-rule-ids>', util.format($('the comma separated list of load balancer inbound NAT rule identifiers' +
    '\n     e.g. %s'), constants.help.id.lbInboundNatRule))
    .option('-a, --private-ip-address <private-ip-address>', $('the private ip address'))
    .option('-b, --private-ip-version <private-ip-version>', util.format($('the private ip version, valid values are' +
      '\n     [%s], default is %s'), constants.publicIp.version, constants.publicIp.version[0]))
    .option('-r, --internal-dns-name-label <internal-dns-name-label>', $('the internal DNS name label'))
    .option('-f, --enable-ip-forwarding <enable-ip-forwarding>', util.format($('enable ip forwarding [%s]'), constants.bool))
    .option('-t, --tags <tags>', $(constants.help.tags.create))
    .option('-s, --subscription <subscription>', $('the subscription identifier'))
    .execute(function (resourceGroup, name, location, options, _) {
      resourceGroup = cli.interaction.promptIfNotGiven($('Resource group name: '), resourceGroup, _);
      name = cli.interaction.promptIfNotGiven($('Network interface name: '), name, _);
      options.location = cli.interaction.promptIfNotGiven($('Location: '), location, _);

      var networkManagementClient = getNetworkManagementClient(options);
      var nic = new Nic(cli, networkManagementClient);
      nic.create(resourceGroup, name, options, _);
    });

  nic.command('set [resource-group] [name]')
    .description($('Set a network interface'))
    .usage('[options] <resource-group> <name>')
    .option('-g, --resource-group <resource-group>', $('the name of the resource group'))
    .option('-n, --name <name>', $('the name of the network interface'))
    .option('-w, --network-security-group-id [network-security-group-id]', util.format($('the network security group identifier.' +
    '\n     e.g. %s'), constants.help.id.nsg))
    .option('-o, --network-security-group-name [network-security-group-name]', $('the network security group name.' +
    '\n     This network security group must exist in the same resource group as the nic.' +
    '\n     Please use network-security-group-id if that is not the case.'))
    .option('-r, --internal-dns-name-label [internal-dns-name-label]', $('the internal DNS name label'))
    .option('-f, --enable-ip-forwarding <enable-ip-forwarding>', util.format($('enable ip forwarding [%s]'), constants.bool))
    .option('-t, --tags [tags]', $(constants.help.tags.set))
    .option('-s, --subscription <subscription>', $('the subscription identifier'))
    .execute(function (resourceGroup, name, options, _) {
      resourceGroup = cli.interaction.promptIfNotGiven($('Resource group name: '), resourceGroup, _);
      name = cli.interaction.promptIfNotGiven($('Network interface name: '), name, _);

      var networkManagementClient = getNetworkManagementClient(options);
      var nic = new Nic(cli, networkManagementClient);
      nic.set(resourceGroup, name, options, _);
    });

  nic.command('list [resource-group]')
    .description($('Get all network interfaces'))
    .usage('[options] [resource-group]')
    .option('-g, --resource-group <resource-group>', $('the name of the resource group'))
    .option('-m, --virtual-machine-scale-set-name <virtual-machine-scale-set-name>', $('the name of the virtual machine scale set'))
    .option('-i, --virtual-machine-index <virtual-machine-index>', $('the index of the virtual machine in scale set'))
    .option('-s, --subscription <subscription>', $('the subscription identifier'))
    .execute(function (resourceGroup, options, _) {
      options.resourceGroup = resourceGroup;
      var networkManagementClient = getNetworkManagementClient(options);
      var nic = new Nic(cli, networkManagementClient);
      nic.list(options, _);
    });

  nic.command('show [resource-group] [name]')
    .description($('Get a network interface'))
    .usage('[options] <resource-group> <name>')
    .option('-g, --resource-group <resource-group>', $('the name of the resource group'))
    .option('-n, --name <name>', $('the name of the network interface'))
    .option('-m, --virtual-machine-scale-set-name <virtual-machine-scale-set-name>', $('the name of the virtual machine scale set'))
    .option('-i, --virtual-machine-index <virtual-machine-index>', $('the index of virtual machine in scale set'))
    .option('-s, --subscription <subscription>', $('the subscription identifier'))
    .execute(function (resourceGroup, name, options, _) {
      resourceGroup = cli.interaction.promptIfNotGiven($('Resource group name: '), resourceGroup, _);
      name = cli.interaction.promptIfNotGiven($('Network interface name: '), name, _);

      var networkManagementClient = getNetworkManagementClient(options);
      var nic = new Nic(cli, networkManagementClient);
      nic.show(resourceGroup, name, options, _);
    });

  nic.command('delete [resource-group] [name]')
    .description($('Delete a network interface'))
    .usage('[options] <resource-group> <name>')
    .option('-g, --resource-group <resource-group>', $('the name of the resource group'))
    .option('-n, --name <name>', $('the name of the network interface'))
    .option('-q, --quiet', $('quiet mode, do not ask for delete confirmation'))
    .option('-s, --subscription <subscription>', $('the subscription identifier'))
    .execute(function (resourceGroup, name, options, _) {
      resourceGroup = cli.interaction.promptIfNotGiven($('Resource group name: '), resourceGroup, _);
      name = cli.interaction.promptIfNotGiven($('Network interface name: '), name, _);

      var networkManagementClient = getNetworkManagementClient(options);
      var nic = new Nic(cli, networkManagementClient);
      nic.delete(resourceGroup, name, options, _);
    });

  var nicEffectiveRouteTable = nic.category('effective-route-table')
    .description($('Commands to manage effective route table'));

  nicEffectiveRouteTable.command('show [resource-group] [nic-name]')
    .description($('Get an effective route table'))
    .usage('[options] <resource-group> <nic-name>')
    .option('-g, --resource-group <resource-group>', $('the name of the resource group'))
    .option('-c, --nic-name <nic-name>', $('the name of the network interface'))
    .option('-s, --subscription <subscription>', $('the subscription identifier'))
    .execute(function(resourceGroup, nicName, options, _) {
      resourceGroup = cli.interaction.promptIfNotGiven($('Resource group name: '), resourceGroup, _);
      nicName = cli.interaction.promptIfNotGiven($('Network interface name: '), nicName, _);

      var networkManagementClient = getNetworkManagementClient(options);
      var nic = new Nic(cli, networkManagementClient);
      nic.getEffectiveRouteTable(resourceGroup, nicName, options, _);
    });

  var nicNSG = nic.category('effective-nsg')
    .description($('Commands to manage effective network security groups'));

  nicNSG.command('list [resource-group] [nic-name]')
    .description($('List an effective network security groups'))
    .usage('[options] <resource-group> <nic-name>')
    .option('-g, --resource-group <resource-group>', $('the name of the resource group'))
    .option('-c, --nic-name <nic-name>', $('the name of the network interface'))
    .option('-s, --subscription <subscription>', $('the subscription identifier'))
    .execute(function(resourceGroup, nicName, options, _) {
      resourceGroup = cli.interaction.promptIfNotGiven($('Resource group name: '), resourceGroup, _);
      nicName = cli.interaction.promptIfNotGiven($('Network interface name: '), nicName, _);

      var networkManagementClient = getNetworkManagementClient(options);
      var nic = new Nic(cli, networkManagementClient);
      nic.listEffectiveNSG(resourceGroup, nicName, options, _);
    });

  var nicIpConfig = nic.category('ip-config')
    .description($('Commands to manage network interface ip configurations'));

  nicIpConfig.command('create [resource-group] [nic-name] [name]')
    .description($('Create a network interface ip configuration'))
    .usage('[options] <resource-group> <nic-name> <name>')
    .option('-g, --resource-group <resource-group>', $('the name of the resource group'))
    .option('-c, --nic-name <nic-name>', $('the name of the network interface'))
    .option('-n, --name <name>', $('the name of the ip configuration'))
    .option('-y, --is-primary <is-primary>', util.format($('set the ip-config as primary for the network interface [%s].' +
      '\n     Default is %s, if option is not specified.' +
      '\n     NOTE: only one ip configuration can be set as primary for a NIC. ' +
      '\n     By specifying %s for an ip-config, all other ip-configs will be set as "primary: %s"'),
      constants.nic.primary, constants.nic.primary[0], constants.nic.primary[1], constants.nic.primary[0]))
    .option('-q, --quiet', $('quiet mode, do not ask for change primary IP config confirmation'))
    .option('-u, --subnet-id <subnet-id>', util.format($('the subnet identifier.' +
      '\n     e.g. %s'), constants.help.id.subnet))
    .option('-k, --subnet-name <subnet-name>', $('the subnet name'))
    .option('-m, --subnet-vnet-name <subnet-vnet-name>', $('the vnet name under which subnet-name exists'))
    .option('-i, --public-ip-id <public-ip-id>', util.format($('the public IP identifier.' +
      '\n     e.g. %s'), constants.help.id.publicIp))
    .option('-p, --public-ip-name <public-ip-name>', $('the public IP name.' +
      '\n     This public ip must exist in the same resource group as the nic.' +
      '\n     Please use public-ip-id if that is not the case.'))
    .option('-d, --lb-address-pool-ids <lb-address-pool-ids>', util.format($('the comma separated list of load balancer address pool identifiers' +
      '\n     e.g. %s'), constants.help.id.lbAddressPool))
    .option('-e, --lb-inbound-nat-rule-ids <lb-inbound-nat-rule-ids>', util.format($('the comma separated list of load balancer inbound NAT rule identifiers' +
      '\n     e.g. %s'), constants.help.id.lbInboundNatRule))
    .option('-a, --private-ip-address <private-ip-address>', $('the private ip address'))
    .option('-b, --private-ip-version <private-ip-version>', util.format($('the private ip version, valid values are' +
      '\n     [%s], default is %s'), constants.publicIp.version, constants.publicIp.version[0]))
    .option('-s, --subscription <subscription>', $('the subscription identifier'))
    .execute(function (resourceGroup, nicName, name, options, _) {
      resourceGroup = cli.interaction.promptIfNotGiven($('Resource group name: '), resourceGroup, _);
      nicName = cli.interaction.promptIfNotGiven($('Network interface name: '), nicName, _);
      name = cli.interaction.promptIfNotGiven($('IP configuration name: '), name, _);

      var networkManagementClient = getNetworkManagementClient(options);
      var nic = new Nic(cli, networkManagementClient);
      nic.createIpConfig(resourceGroup, nicName, name, options, _);
    });

  nicIpConfig.command('set [resource-group] [nic-name] [name]')
    .description($('Set a network interface ip configuration'))
    .usage('[options] <resource-group> <nic-name> <name>')
    .option('-g, --resource-group <resource-group>', $('the name of the resource group'))
    .option('-c, --nic-name <nic-name>', $('the name of the network interface'))
    .option('-n, --name <name>', $('the name of the ip configuration'))
    .option('-y, --is-primary <is-primary>', util.format($('set the ip-config as primary for the network interface [%s].' +
        '\n     Default is %s, if option is not specified.' +
        '\n     NOTE: only one ip configuration can be set as primary for a NIC. ' +
        '\n     By specifying %s for an ip-config, all other ip-configs will be set as "primary: %s"'),
      constants.nic.primary, constants.nic.primary[0], constants.nic.primary[1], constants.nic.primary[0]))
    .option('-u, --subnet-id <subnet-id>', util.format($('the subnet identifier.' +
      '\n     e.g. %s'), constants.help.id.subnet))
    .option('-k, --subnet-name <subnet-name>', $('the subnet name'))
    .option('-m, --subnet-vnet-name <subnet-vnet-name>', $('the vnet name under which subnet-name exists'))
    .option('-i, --public-ip-id <public-ip-id>', util.format($('the public IP identifier.' +
      '\n     e.g. %s'), constants.help.id.publicIp))
    .option('-p, --public-ip-name <public-ip-name>', $('the public IP name.' +
      '\n     This public ip must exist in the same resource group as the nic.' +
      '\n     Please use public-ip-id if that is not the case.'))
    .option('-d, --lb-address-pool-ids [lb-address-pool-ids]', util.format($('the comma separated list of load balancer address pool identifiers' +
      '\n     e.g. %s'), constants.help.id.lbAddressPool))
    .option('-e, --lb-inbound-nat-rule-ids [lb-inbound-nat-rule-ids]', util.format($('the comma separated list of load balancer inbound NAT rule identifiers' +
      '\n     e.g. %s'), constants.help.id.lbInboundNatRule))
    .option('-a, --private-ip-address <private-ip-address>', $('the private ip address'))
    .option('-b, --private-ip-version <private-ip-version>', util.format($('the private ip version, valid values are' +
      '\n     [%s]'), constants.publicIp.version))
    .option('-s, --subscription <subscription>', $('the subscription identifier'))
    .execute(function (resourceGroup, nicName, name, options, _) {
      resourceGroup = cli.interaction.promptIfNotGiven($('Resource group name: '), resourceGroup, _);
      nicName = cli.interaction.promptIfNotGiven($('Network interface name: '), nicName, _);
      name = cli.interaction.promptIfNotGiven($('IP configuration name: '), name, _);

      var networkManagementClient = getNetworkManagementClient(options);
      var nic = new Nic(cli, networkManagementClient);
      nic.setIpConfig(resourceGroup, nicName, name, options, _);
    });

  nicIpConfig.command('list [resource-group] [nic-name]')
    .description($('List a network interface ip configurations'))
    .usage('[options] <resource-group> <nic-name>')
    .option('-g, --resource-group <resource-group>', $('the name of the resource group'))
    .option('-c, --nic-name <nic-name>', $('the name of the network interface'))
    .option('-s, --subscription <subscription>', $('the subscription identifier'))
    .execute(function (resourceGroup, nicName, options, _) {
      resourceGroup = cli.interaction.promptIfNotGiven($('Resource group name: '), resourceGroup, _);
      nicName = cli.interaction.promptIfNotGiven($('Network interface name: '), nicName, _);

      var networkManagementClient = getNetworkManagementClient(options);
      var nic = new Nic(cli, networkManagementClient);
      nic.listIpConfigs(resourceGroup, nicName, options, _);
    });

  nicIpConfig.command('show [resource-group] [nic-name] [name]')
    .description($('Get details of a network interface ip configuration'))
    .usage('[options] <resource-group> <nic-name> <name>')
    .option('-g, --resource-group <resource-group>', $('the name of the resource group'))
    .option('-c, --nic-name <nic-name>', $('the name of the network interface'))
    .option('-n, --name <name>', $('the name of the ip configuration'))
    .option('-s, --subscription <subscription>', $('the subscription identifier'))
    .execute(function (resourceGroup, nicName, name, options, _) {
      resourceGroup = cli.interaction.promptIfNotGiven($('Resource group name: '), resourceGroup, _);
      nicName = cli.interaction.promptIfNotGiven($('Network interface name: '), nicName, _);
      name = cli.interaction.promptIfNotGiven($('IP configuration name: '), name, _);

      var networkManagementClient = getNetworkManagementClient(options);
      var nic = new Nic(cli, networkManagementClient);
      nic.showIpConfig(resourceGroup, nicName, name, options, _);
    });

  nicIpConfig.command('delete [resource-group] [nic-name] [name]')
    .description(util.format($('Delete a network interface ip configuration' +
      '\n     IP configuration marked as primary cannot be deleted. In this case, update another ip configuration as primary prior to deletion' +
      '\n     Deleting an ip configuration is not supported if it is the only one on a network interface. There must be at least one ip configuration')))
    .usage('[options] <resource-group> <nic-name> <name>')
    .option('-g, --resource-group <resource-group>', $('the name of the resource group'))
    .option('-c, --nic-name <nic-name>', $('the name of the network interface'))
    .option('-n, --name <name>', $('the name of the ip configuration'))
    .option('-q, --quiet', $('quiet mode, do not ask for delete confirmation'))
    .option('-s, --subscription <subscription>', $('the subscription identifier'))
    .execute(function (resourceGroup, nicName, name, options, _) {
      resourceGroup = cli.interaction.promptIfNotGiven($('Resource group name: '), resourceGroup, _);
      nicName = cli.interaction.promptIfNotGiven($('Network interface name: '), nicName, _);
      name = cli.interaction.promptIfNotGiven($('IP configuration name: '), name, _);

      var networkManagementClient = getNetworkManagementClient(options);
      var nic = new Nic(cli, networkManagementClient);
      nic.deleteIpConfig(resourceGroup, nicName, name, options, _);
    });

  var nicAddressPool = nicIpConfig.category('address-pool')
    .description($('Commands to manage backend address pools of the network interface ip configuration'));

  nicAddressPool.command('create [resource-group] [nic-name] [ip-config-name]')
    .description($('Add a backend address pool to a NIC ip configuration'))
    .usage('[options] <resource-group> <nic-name> <ip-config-name>')
    .option('-g, --resource-group <resource-group>', $('the name of the resource group'))
    .option('-c, --nic-name <nic-name>', $('the name of the network interface'))
    .option('-n, --ip-config-name <ip-config-name>', $('the name of ip configuration'))
    .option('-i, --lb-address-pool-id <lb-address-pool-id>', util.format($('the load balancer backend address pool identifier' +
      '\n   e.g. %s'), constants.help.id.lbAddressPool))
    .option('-l, --lb-name <lb-name>', $('the load balancer name.' +
      '\n   This load balancer must exists in the same resource group as the NIC.'))
    .option('-a, --lb-address-pool-name <lb-address-pool-name>', $('the name of the address pool that exists in the load balancer' +
      '\n   Please use --lb-address-pool-id if that is not the case.'))
    .option('-s, --subscription <subscription>', $('the subscription identifier'))
    .execute(function (resourceGroup, nicName, ipConfigName, options, _) {
      resourceGroup = cli.interaction.promptIfNotGiven($('Resource group name: '), resourceGroup, _);
      nicName = cli.interaction.promptIfNotGiven($('Network interface name: '), nicName, _);
      ipConfigName = ipConfigName || options.ipConfigName;

      var networkManagementClient = getNetworkManagementClient(options);
      var nic = new Nic(cli, networkManagementClient);
      nic.createBackendAddressPool(resourceGroup, nicName, ipConfigName, options, _);
    });

  nicAddressPool.command('delete [resource-group] [nic-name] [ip-config-name]')
    .description($('Delete a backend address pool from a NIC ip configuration'))
    .usage('[options] <resource-group> <nic-name> <ip-config-name>')
    .option('-g, --resource-group <resource-group>', $('the name of the resource group'))
    .option('-c, --nic-name <nic-name>', $('the name of the network interface'))
    .option('-n, --ip-config-name <ip-config-name>', $('the name of ip configuration'))
    .option('-i, --lb-address-pool-id <lb-address-pool-id>', util.format($('the load balancer backend address pool identifier' +
      '\n   e.g. %s'), constants.help.id.lbAddressPool))
    .option('-l, --lb-name <lb-name>', $('the load balancer name.' +
      '\n   This load balancer must exists in the same resource group as the NIC.'))
    .option('-a, --lb-address-pool-name <lb-address-pool-name>', $('the name of the address pool that exists in the load balancer' +
      '\n   Please use --lb-address-pool-id if that is not the case.'))
    .option('-s, --subscription <subscription>', $('the subscription identifier'))
    .execute(function (resourceGroup, nicName, ipConfigName, options, _) {
      resourceGroup = cli.interaction.promptIfNotGiven($('Resource group name: '), resourceGroup, _);
      nicName = cli.interaction.promptIfNotGiven($('Network interface name: '), nicName, _);
      ipConfigName = ipConfigName || options.ipConfigName;

      var networkManagementClient = getNetworkManagementClient(options);
      var nic = new Nic(cli, networkManagementClient);
      nic.deleteBackendAddressPool(resourceGroup, nicName, ipConfigName, options, _);
    });

  var nicInboundRule = nicIpConfig.category('inbound-nat-rule')
    .description($('Commands to manage inbound NAT rules of the network interface ip configuration'));

  nicInboundRule.command('create [resource-group] [nic-name] [ip-config-name]')
    .description($('Add an inbound NAT rule to a NIC ip configuration'))
    .usage('[options] <resource-group> <nic-name> <ip-config-name>')
    .option('-g, --resource-group <resource-group>', $('the name of the resource group'))
    .option('-c, --nic-name <nic-name>', $('the name of the network interface'))
    .option('-n, --ip-config-name <ip-config-name>', $('the name of ip configuration'))
    .option('-i, --lb-inbound-nat-rule-id <lb-inbound-nat-rule-id>', util.format($('the inbound NAT rule identifier.' +
      '\n   e.g. %s'), constants.help.id.lbInboundNatRule))
    .option('-l, --lb-name <lb-name>', $('the load balancer name.' +
      '\n   This load balancer must exists in the same resource group as the NIC.'))
    .option('-r, --lb-inbound-nat-rule-name <lb-inbound-nat-rule-name>', $('the name of the inbound NAT rule that exists in the load balancer.' +
      '\n   Please use --inbound-nat-rule-id if that is not the case.'))
    .option('-s, --subscription <subscription>', $('the subscription identifier'))
    .execute(function (resourceGroup, nicName, ipConfigName, options, _) {
      resourceGroup = cli.interaction.promptIfNotGiven($('Resource group name: '), resourceGroup, _);
      nicName = cli.interaction.promptIfNotGiven($('Network interface name: '), nicName, _);
      ipConfigName = ipConfigName || options.ipConfigName;

      var networkManagementClient = getNetworkManagementClient(options);
      var nic = new Nic(cli, networkManagementClient);
      nic.createInboundNatRule(resourceGroup, nicName, ipConfigName, options, _);
    });

  nicInboundRule.command('delete [resource-group] [nic-name] [ip-config-name]')
    .description($('Delete an inbound NAT rule from a NIC ip configuration'))
    .usage('[options] <resource-group> <nic-name> <ip-config-name>')
    .option('-g, --resource-group <resource-group>', $('the name of the resource group'))
    .option('-c, --nic-name <nic-name>', $('the name of the network interface'))
    .option('-n, --ip-config-name <ip-config-name>', $('the name of ip configuration'))
    .option('-i, --lb-inbound-nat-rule-id <lb-inbound-nat-rule-id>', util.format($('the inbound NAT rule identifier.' +
      '\n   e.g. %s'), constants.help.id.lbInboundNatRule))
    .option('-l, --lb-name <lb-name>', $('the load balancer name.' +
      '\n   This load balancer must exists in the same resource group as the NIC.'))
    .option('-r, --lb-inbound-nat-rule-name <lb-inbound-nat-rule-name>', $('the name of the inbound NAT rule that exists in the load balancer.' +
      '\n   Please use --inbound-nat-rule-id if that is not the case.'))
    .option('-s, --subscription <subscription>', $('the subscription identifier'))
    .execute(function (resourceGroup, nicName, ipConfigName, options, _) {
      resourceGroup = cli.interaction.promptIfNotGiven($('Resource group name: '), resourceGroup, _);
      nicName = cli.interaction.promptIfNotGiven($('Network interface name: '), nicName, _);
      ipConfigName = ipConfigName || options.ipConfigName;

      var networkManagementClient = getNetworkManagementClient(options);
      var nic = new Nic(cli, networkManagementClient);
      nic.deleteInboundNatRule(resourceGroup, nicName, ipConfigName, options, _);
    });

  var nsg = network.category('nsg')
    .description($('Commands to manage network security groups'));

  nsg.command('create [resource-group] [name] [location]')
    .description($('Create a network security group'))
    .usage('[options] <resource-group> <name> <location>')
    .option('-g, --resource-group <resource-group>', $('the name of the resource group'))
    .option('-n, --name <name>', $('the name of the network security group'))
    .option('-l, --location <location>', $('the location'))
    .option('-t, --tags <tags>', $(constants.help.tags.create))
    .option('-s, --subscription <subscription>', $('the subscription identifier'))
    .execute(function (resourceGroup, name, location, options, _) {
      resourceGroup = cli.interaction.promptIfNotGiven($('Resource group name: '), resourceGroup, _);
      name = cli.interaction.promptIfNotGiven($('Network security group name: '), name, _);
      location = cli.interaction.promptIfNotGiven($('Location: '), location, _);

      var networkManagementClient = getNetworkManagementClient(options);
      var nsg = new Nsg(cli, networkManagementClient);
      nsg.create(resourceGroup, name, location, options, _);
    });

  nsg.command('set [resource-group] [name]')
    .description($('Set a network security group'))
    .usage('[options] <resource-group> <name>')
    .option('-g, --resource-group <resource-group>', $('the name of the resource group'))
    .option('-n, --name <name>', $('the name of the network security group'))
    .option('-t, --tags [tags]', $(constants.help.tags.set))
    .option('-s, --subscription <subscription>', $('the subscription identifier'))
    .execute(function (resourceGroup, name, options, _) {
      resourceGroup = cli.interaction.promptIfNotGiven($('Resource group name: '), resourceGroup, _);
      name = cli.interaction.promptIfNotGiven($('Network security group name: '), name, _);

      var networkManagementClient = getNetworkManagementClient(options);
      var nsg = new Nsg(cli, networkManagementClient);
      nsg.set(resourceGroup, name, options, _);
    });

  nsg.command('list [resource-group]')
    .description($('Get all network security groups'))
    .usage('[options] [resource-group]')
    .option('-g, --resource-group <resource-group>', $('the name of the resource group'))
    .option('-s, --subscription <subscription>', $('the subscription identifier'))
    .execute(function (resourceGroup, options, _) {
      options.resourceGroup = resourceGroup;
      var networkManagementClient = getNetworkManagementClient(options);
      var nsg = new Nsg(cli, networkManagementClient);
      nsg.list(options, _);
    });

  nsg.command('show [resource-group] [name]')
    .description($('Get a network security group'))
    .usage('[options] <resource-group> <name>')
    .option('-g, --resource-group <resource-group>', $('the name of the resource group'))
    .option('-n, --name <name>', $('the name of the network security group'))
    .option('-s, --subscription <subscription>', $('the subscription identifier'))
    .execute(function (resourceGroup, name, options, _) {
      resourceGroup = cli.interaction.promptIfNotGiven($('Resource group name: '), resourceGroup, _);
      name = cli.interaction.promptIfNotGiven($('Network security group name: '), name, _);

      var networkManagementClient = getNetworkManagementClient(options);
      var nsg = new Nsg(cli, networkManagementClient);
      nsg.show(resourceGroup, name, options, _);
    });

  nsg.command('delete [resource-group] [name]')
    .description($('Delete a network security group'))
    .usage('[options] <resource-group> <name>')
    .option('-g, --resource-group <resource-group>', $('the name of the resource group'))
    .option('-n, --name <name>', $('the name of the network security group'))
    .option('-q, --quiet', $('quiet mode, do not ask for delete confirmation'))
    .option('-s, --subscription <subscription>', $('the subscription identifier'))
    .execute(function (resourceGroup, name, options, _) {
      resourceGroup = cli.interaction.promptIfNotGiven($('Resource group name: '), resourceGroup, _);
      name = cli.interaction.promptIfNotGiven($('Network security group name: '), name, _);

      var networkManagementClient = getNetworkManagementClient(options);
      var nsg = new Nsg(cli, networkManagementClient);
      nsg.delete(resourceGroup, name, options, _);
    });

  var nsgRule = nsg.category('rule')
    .description($('Commands to manage network security group rules'));

  nsgRule.command('create [resource-group] [nsg-name] [name]')
    .description($('Create a network security group rule'))
    .usage('[options] <resource-group> <nsg-name> <name>')
    .option('-g, --resource-group <resource-group>', $('the name of the resource group'))
    .option('-a, --nsg-name <nsg-name>', $('the name of the network security group'))
    .option('-n, --name <name>', $('the name of the rule'))
    .option('-d, --description <description>', $('the description'))
    .option('-p, --protocol <protocol>', util.format($('the protocol [%s]'), constants.nsg.protocols))
    .option('-f, --source-address-prefix <source-address-prefix>', $('the source address prefix'))
    .option('-o, --source-port-range <source-port-range>', util.format($('the source port range [%s-%s]'), constants.nsg.portMin, constants.nsg.portMax))
    .option('-e, --destination-address-prefix <destination-address-prefix>', $('the destination address prefix'))
    .option('-u, --destination-port-range <destination-port-range>', util.format($('the destination port range [%s-%s]'), constants.nsg.portMin, constants.nsg.portMax))
    .option('-c, --access <access>', util.format($('the access mode [%s]'), constants.nsg.access))
    .option('-y, --priority <priority>', util.format($('the priority [%s-%s]'), constants.nsg.priority.min, constants.nsg.priority.max))
    .option('-r, --direction <direction>', util.format($('the direction [%s]'), constants.nsg.direction))
    .option('-s, --subscription <subscription>', $('the subscription identifier'))
    .execute(function (resourceGroup, nsgName, name, options, _) {
      resourceGroup = cli.interaction.promptIfNotGiven($('Resource group name: '), resourceGroup, _);
      nsgName = cli.interaction.promptIfNotGiven($('Network security group name: '), nsgName, _);
      name = cli.interaction.promptIfNotGiven($('The name of the security rule: '), name, _);
      options.priority = cli.interaction.promptIfNotGiven($('Priority: '), options.priority, _);

      var networkManagementClient = getNetworkManagementClient(options);
      var nsg = new Nsg(cli, networkManagementClient);
      nsg.createRule(resourceGroup, nsgName, name, options, _);
    });

  nsgRule.command('set [resource-group] [nsg-name] [name]')
    .description($('Set a network security group rule'))
    .usage('[options] <resource-group> <nsg-name> <name>')
    .option('-g, --resource-group <resource-group>', $('the name of the resource group'))
    .option('-a, --nsg-name <nsg-name>', $('the name of the network security group'))
    .option('-n, --name <name>', $('the name of the rule'))
    .option('-d, --description <description>', $('the description'))
    .option('-p, --protocol <protocol>', util.format($('the protocol [%s]'), constants.nsg.protocols))
    .option('-f, --source-address-prefix <source-address-prefix>', $('the source address prefix'))
    .option('-o, --source-port-range <source-port-range>', util.format($('the source port range [%s-%s]'), constants.nsg.portMin, constants.nsg.portMax))
    .option('-e, --destination-address-prefix <destination-address-prefix>', $('the destination address prefix'))
    .option('-u, --destination-port-range <destination-port-range>', util.format($('the destination port range [%s-%s]'), constants.nsg.portMin, constants.nsg.portMax))
    .option('-c, --access <access>', util.format($('the access mode [%s]'), constants.nsg.access))
    .option('-y, --priority <priority>', util.format($('the priority [%s-%s]'), constants.nsg.priorityMin, constants.nsg.priorityMax))
    .option('-r, --direction <direction>', util.format($('the direction [%s]'), constants.nsg.direction))
    .option('-s, --subscription <subscription>', $('the subscription identifier'))
    .execute(function (resourceGroup, nsgName, name, options, _) {
      resourceGroup = cli.interaction.promptIfNotGiven($('Resource group name: '), resourceGroup, _);
      nsgName = cli.interaction.promptIfNotGiven($('Network security group name: '), nsgName, _);
      name = cli.interaction.promptIfNotGiven($('The name of the security rule: '), name, _);

      var networkManagementClient = getNetworkManagementClient(options);
      var nsg = new Nsg(cli, networkManagementClient);
      nsg.setRule(resourceGroup, nsgName, name, options, _);
    });

  nsgRule.command('list [resource-group] [nsg-name]')
    .description($('Get all rules in a network security group'))
    .usage('[options] <resource-group> <nsg-name>')
    .option('-g, --resource-group <resource-group>', $('the name of the resource group'))
    .option('-a, --nsg-name <nsg-name>', $('the name of the network security group'))
    .option('-s, --subscription <subscription>', $('the subscription identifier'))
    .execute(function (resourceGroup, nsgName, options, _) {
      resourceGroup = cli.interaction.promptIfNotGiven($('Resource group name: '), resourceGroup, _);
      nsgName = cli.interaction.promptIfNotGiven($('Network security group name: '), nsgName, _);

      var networkManagementClient = getNetworkManagementClient(options);
      var nsg = new Nsg(cli, networkManagementClient);
      nsg.listRules(resourceGroup, nsgName, options, _);
    });

  nsgRule.command('show [resource-group] [nsg-name] [name]')
    .description($('Get a rule in a network security group'))
    .usage('[options] <resource-group> <nsg-name> <name>')
    .option('-g, --resource-group <resource-group>', $('the name of the resource group'))
    .option('-a, --nsg-name <nsg-name>', $('the name of the network security group'))
    .option('-n, --name <name>', $('the name of the rule'))
    .option('-s, --subscription <subscription>', $('the subscription identifier'))
    .execute(function (resourceGroup, nsgName, name, options, _) {
      resourceGroup = cli.interaction.promptIfNotGiven($('Resource group name: '), resourceGroup, _);
      nsgName = cli.interaction.promptIfNotGiven($('Network security group name: '), nsgName, _);
      name = cli.interaction.promptIfNotGiven($('Rule name: '), name, _);

      var networkManagementClient = getNetworkManagementClient(options);
      var nsg = new Nsg(cli, networkManagementClient);
      nsg.showRule(resourceGroup, nsgName, name, options, _);
    });

  nsgRule.command('delete [resource-group] [nsg-name] [name]')
    .description($('Delete a rule in a network security group'))
    .usage('[options] <resource-group> <nsg-name> <name>')
    .option('-g, --resource-group <resource-group>', $('the name of the resource group'))
    .option('-a, --nsg-name <nsg-name>', $('the name of the network security group'))
    .option('-n, --name <name>', $('the name of the rule'))
    .option('-q, --quiet', $('quiet mode, do not ask for delete confirmation'))
    .option('-s, --subscription <subscription>', $('the subscription identifier'))
    .execute(function (resourceGroup, nsgName, name, options, _) {
      resourceGroup = cli.interaction.promptIfNotGiven($('Resource group name: '), resourceGroup, _);
      nsgName = cli.interaction.promptIfNotGiven($('Network security group name: '), nsgName, _);
      name = cli.interaction.promptIfNotGiven($('Rule name: '), name, _);

      var networkManagementClient = getNetworkManagementClient(options);
      var nsg = new Nsg(cli, networkManagementClient);
      nsg.deleteRule(resourceGroup, nsgName, name, options, _);
    });

  var dns = network.category('dns')
    .description($('Commands to manage DNS'));

  var dnsZone = dns.category('zone')
    .description($('Commands to manage DNS zone'));

  dnsZone.command('create [resource-group] [name]')
    .description($('Create a DNS zone'))
    .usage('[options] <resource-group> <name>')
    .option('-g, --resource-group <resource-group>', $('the name of the resource group'))
    .option('-n, --name <name>', $('the name of the DNS zone'))
    .option('-t, --tags [tags]', $(constants.help.tags.create))
    .option('-s, --subscription <subscription>', $('the subscription identifier'))
    .execute(function (resourceGroup, name, options, _) {
      resourceGroup = cli.interaction.promptIfNotGiven($('Resource group name: '), resourceGroup, _);
      name = cli.interaction.promptIfNotGiven($('DNS zone name: '), name, _);

      var dnsManagementClient = getDnsManagementClient(options);
      var dnsZone = new DnsZone(cli, dnsManagementClient);
      dnsZone.create(resourceGroup, name, options, _);
    });

  dnsZone.command('set [resource-group] [name]')
    .description($('Set a DNS zone'))
    .usage('[options] <resource-group> <name>')
    .option('-g, --resource-group <resource-group>', $('the name of the resource group'))
    .option('-n, --name <name>', $('the name of the DNS zone'))
    .option('-t, --tags [tags]', $(constants.help.tags.set))
    .option('-s, --subscription <subscription>', $('the subscription identifier'))
    .execute(function (resourceGroup, name, options, _) {
      resourceGroup = cli.interaction.promptIfNotGiven($('Resource group name: '), resourceGroup, _);
      name = cli.interaction.promptIfNotGiven($('DNS zone name: '), name, _);

      var dnsManagementClient = getDnsManagementClient(options);
      var dnsZone = new DnsZone(cli, dnsManagementClient);
      dnsZone.set(resourceGroup, name, options, _);
    });

  dnsZone.command('list [resource-group]')
    .description($('Get all DNS zones'))
    .usage('[options] [resource-group]')
    .option('-g, --resource-group <resource-group>', $('the name of the resource group'))
    .option('-s, --subscription <subscription>', $('the subscription identifier'))
    .execute(function (resourceGroup, options, _) {
      options.resourceGroup = resourceGroup;
      var dnsManagementClient = getDnsManagementClient(options);
      var dnsZone = new DnsZone(cli, dnsManagementClient);
      dnsZone.list(options, _);
    });

  dnsZone.command('show [resource-group] [name]')
    .description($('Get a DNS zone'))
    .usage('[options] <resource-group> <name>')
    .option('-g, --resource-group <resource-group>', $('the name of the resource group'))
    .option('-n, --name <name>', $('the name of the DNS zone' +
      '\n     You can specify "*" (in quotes) for this parameter'))
    .option('-s, --subscription <subscription>', $('the subscription identifier'))
    .execute(function (resourceGroup, name, options, _) {
      resourceGroup = cli.interaction.promptIfNotGiven($('Resource group name: '), resourceGroup, _);
      name = cli.interaction.promptIfNotGiven($('DNS zone name: '), name, _);

      var dnsManagementClient = getDnsManagementClient(options);
      var dnsZone = new DnsZone(cli, dnsManagementClient);
      dnsZone.show(resourceGroup, name, options, _);
    });

  dnsZone.command('clear [resource-group] [name]')
    .description($('Delete all record sets in a DNS zone'))
    .usage('[options] <resource-group> <name>')
    .option('-g, --resource-group <resource-group>', $('the name of the resource group'))
    .option('-n, --name <name>', $('the name of the DNS zone'))
    .option('-q, --quiet', $('quiet mode, do not ask for clear confirmation'))
    .option('-s, --subscription <subscription>', $('the subscription identifier'))
    .execute(function (resourceGroup, name, options, _) {
      resourceGroup = cli.interaction.promptIfNotGiven($('Resource group name: '), resourceGroup, _);
      name = cli.interaction.promptIfNotGiven($('DNS zone name: '), name, _);

      var dnsManagementClient = getDnsManagementClient(options);
      var dnsZone = new DnsZone(cli, dnsManagementClient);
      dnsZone.clear(resourceGroup, name, options, _);
    });

  dnsZone.command('delete [resource-group] [name]')
    .description(util.format($('Delete a DNS zone. WARNING: This will delete the DNS zone and all DNS records. ' +
      'This operation cannot be undone.')))
    .usage('[options] <resource-group> <name>')
    .option('-g, --resource-group <resource-group>', $('the name of the resource group'))
    .option('-n, --name <name>', $('the name of the DNS zone'))
    .option('-q, --quiet', $('quiet mode, do not ask for delete confirmation'))
    .option('-s, --subscription <subscription>', $('the subscription identifier'))
    .execute(function (resourceGroup, name, options, _) {
      resourceGroup = cli.interaction.promptIfNotGiven($('Resource group name: '), resourceGroup, _);
      name = cli.interaction.promptIfNotGiven($('DNS zone name: '), name, _);

      var dnsManagementClient = getDnsManagementClient(options);
      var dnsZone = new DnsZone(cli, dnsManagementClient);
      dnsZone.delete(resourceGroup, name, options, _);
    });

  dnsZone.command('import [resource-group] [name] [file-name]')
    .description($('Import a DNS zone'))
    .usage('[options] <resource-group> <name> <file-name>')
    .option('-g, --resource-group <resource-group>', $('the name of the resource group'))
    .option('-n, --name <name>', $('the name of the DNS zone'))
    .option('-f, --file-name <file-name>', $('the name of the zone file'))
    .option('--force', $('force overwrite of existing record sets. Otherwise, records are merged with existing record sets'))
    .option('--debug', $('output debug info'))
    .option('--parse-only', $('parse zone file only, without import'))
    .option('-s, --subscription <subscription>', $('the subscription identifier'))
    .execute(function (resourceGroup, name, fileName, options, _) {
      resourceGroup = cli.interaction.promptIfNotGiven($('Resource group name: '), resourceGroup, _);
      name = cli.interaction.promptIfNotGiven($('DNS zone name: '), name, _);
      options.fileName = cli.interaction.promptIfNotGiven($('Zone file name: '), fileName, _);

      var dnsManagementClient = getDnsManagementClient(options);
      var dnsZone = new DnsZone(cli, dnsManagementClient);
      dnsZone.import(resourceGroup, name, options, _);
    });

  dnsZone.command('export [resource-group] [name] [file-name]')
    .description($('Export a DNS zone as a zone file'))
    .usage('[options] <resource-group> <name> <file-name>')
    .option('-g, --resource-group <resource-group>', $('the name of the resource group'))
    .option('-n, --name <name>', $('the name of the DNS zone'))
    .option('-f, --file-name <file-name>', $('the name of the zone file'))
    .option('-q, --quiet', $('quiet mode, do not ask for overwrite confirmation'))
    .option('-s, --subscription <subscription>', $('the subscription identifier'))
    .execute(function (resourceGroup, name, fileName, options, _) {
      resourceGroup = cli.interaction.promptIfNotGiven($('Resource group name: '), resourceGroup, _);
      name = cli.interaction.promptIfNotGiven($('DNS zone name: '), name, _);
      options.fileName = cli.interaction.promptIfNotGiven($('Zone file name: '), fileName, _);

      var dnsManagementClient = getDnsManagementClient(options);
      var dnsZone = new DnsZone(cli, dnsManagementClient);
      dnsZone.export(resourceGroup, name, options, _);
    });

  var dnsRecordSet = dns.category('record-set')
    .description($('Commands to manage record sets in DNS zone'));

  dnsRecordSet.command('create [resource-group] [dns-zone-name] [name] [type]')
    .description($('Create a DNS zone record set'))
    .usage('[options] <resource-group> <dns-zone-name> <name> <type>')
    .option('-g, --resource-group <resource-group>', $('the name of the resource group'))
    .option('-z, --dns-zone-name <dns-zone-name>', $('the name of the DNS zone'))
    .option('-n, --name <name>', $('the relative name of the record set within the DNS zone'))
    .option('-y, --type <type>', util.format($('the type of the record set, valid values are' +
      '\n     [%s]'), constants.dnsZone.setTypes))
    .option('-l, --ttl <ttl>', $('time to live specified in seconds'))
    .option('-m, --metadata <metadata>', $(constants.help.tags.create))
    .option('-s, --subscription <subscription>', $('the subscription identifier'))
    .execute(function (resourceGroup, dnsZoneName, name, type, options, _) {
      resourceGroup = cli.interaction.promptIfNotGiven($('Resource group name: '), resourceGroup, _);
      dnsZoneName = cli.interaction.promptIfNotGiven($('DNS zone name: '), dnsZoneName, _);
      name = cli.interaction.promptIfNotGiven($('Record set name: '), name, _);
      options.type = cli.interaction.promptIfNotGiven($('Type: '), type, _);

      var dnsManagementClient = getDnsManagementClient(options);
      var dnsZone = new DnsZone(cli, dnsManagementClient);
      dnsZone.createRecordSet(resourceGroup, dnsZoneName, name, options, _);
    });

  dnsRecordSet.command('set [resource-group] [dns-zone-name] [name] [type]')
    .description($('Set a DNS zone record set'))
    .usage('[options] <resource-group> <dns-zone-name> <name> <type>')
    .option('-g, --resource-group <resource-group>', $('the name of the resource group'))
    .option('-z, --dns-zone-name <dns-zone-name>', $('the name of the DNS zone'))
    .option('-n, --name <name>', $('the relative name of the record set within the DNS zone'))
    .option('-y, --type <type>', util.format($('the type of the record set, valid values are' +
      '\n     [%s]'), constants.dnsZone.recordTypes))
    .option('-l, --ttl <ttl>', $('time to live specified in seconds'))
    .option('-m, --metadata <metadata>', $(constants.help.tags.create))
    .option('-s, --subscription <subscription>', $('the subscription identifier'))
    .execute(function (resourceGroup, dnsZoneName, name, type, options, _) {
      resourceGroup = cli.interaction.promptIfNotGiven($('Resource group name: '), resourceGroup, _);
      dnsZoneName = cli.interaction.promptIfNotGiven($('DNS zone name: '), dnsZoneName, _);
      name = cli.interaction.promptIfNotGiven($('Record set name: '), name, _);
      options.type = cli.interaction.promptIfNotGiven($('Type: '), type, _);

      var dnsManagementClient = getDnsManagementClient(options);
      var dnsZone = new DnsZone(cli, dnsManagementClient);
      dnsZone.setRecordSet(resourceGroup, dnsZoneName, name, options, _);
    });

  dnsRecordSet.command('set-soa-record [resource-group] [dns-zone-name] [record-set-name]')
    .description($('Set a SOA record in a record set under a DNS zone'))
    .usage('[options] <resource-group> <dns-zone-name> <record-set-name>')
    .option('-g, --resource-group <resource-group>', $('the name of the resource group'))
    .option('-z, --dns-zone-name <dns-zone-name>', $('the name of the DNS zone'))
    .option('-e, --email <email>', $('the email attribute'))
    .option('-i, --expire-time <expire-time>', $('the expire time specified in seconds'))
    .option('-S, --serial-number <serial-number>', $('the serial number'))
    .option('-n, --minimum-ttl <minimum-ttl>', $('the minimum time to live specified in seconds'))
    .option('-r, --refresh-time <refresh-time>', $('the refresh time specified in seconds'))
    .option('-j, --retry-time <retry-time>', $('the retry time specified in seconds'))
    .option('-l, --ttl <ttl>', $('time to live specified in seconds'))
    .option('-m, --metadata <metadata>', $(constants.help.tags.create))
    .option('-s, --subscription <subscription>', $('the subscription identifier'))
    .execute(function (resourceGroup, dnsZoneName, recordSetName, options, _) {
      resourceGroup = cli.interaction.promptIfNotGiven($('Resource group name: '), resourceGroup, _);
      dnsZoneName = cli.interaction.promptIfNotGiven($('DNS zone name: '), dnsZoneName, _);

      var dnsManagementClient = getDnsManagementClient(options);
      var dnsZone = new DnsZone(cli, dnsManagementClient);
      dnsZone.setSoaRecord(resourceGroup, dnsZoneName, options, _);
    });

  dnsRecordSet.command('list [resource-group] [dns-zone-name]')
    .description($('Get all record sets in a DNS zone'))
    .usage('[options] <resource-group> <dns-zone-name>')
    .option('-g, --resource-group <resource-group>', $('the name of the resource group'))
    .option('-z, --dns-zone-name <dns-zone-name>', $('the name of the DNS zone'))
    .option('-y, --type <type>', util.format($('the type of the record set, ' +
      '\n     If specified only record sets of this type will be listed.' +
      '\n     valid values are [%s]'), constants.dnsZone.recordTypes))
    .option('-s, --subscription <subscription>', $('the subscription identifier'))
    .execute(function (resourceGroup, dnsZoneName, options, _) {
      resourceGroup = cli.interaction.promptIfNotGiven($('Resource group name: '), resourceGroup, _);
      dnsZoneName = cli.interaction.promptIfNotGiven($('DNS zone name: '), dnsZoneName, _);

      var dnsManagementClient = getDnsManagementClient(options);
      var dnsZone = new DnsZone(cli, dnsManagementClient);
      dnsZone.listRecordSets(resourceGroup, dnsZoneName, options, _);
    });

  dnsRecordSet.command('show [resource-group] [dns-zone-name] [name] [type]')
    .description($('Get a record set in a DNS zone'))
    .usage('[options] <resource-group> <dns-zone-name> <name> <type>')
    .option('-g, --resource-group <resource-group>', $('the name of the resource group'))
    .option('-z, --dns-zone-name <dns-zone-name>', $('the name of the DNS zone'))
    .option('-n, --name <name>', $('the relative name of the record set within the DNS zone'))
    .option('-y, --type <type>', util.format($('the type of the record set, ' +
      '\n     valid values are [%s]'), constants.dnsZone.recordTypes))
    .option('-s, --subscription <subscription>', $('the subscription identifier'))
    .execute(function (resourceGroup, dnsZoneName, name, type, options, _) {
      resourceGroup = cli.interaction.promptIfNotGiven($('Resource group name: '), resourceGroup, _);
      dnsZoneName = cli.interaction.promptIfNotGiven($('DNS zone name: '), dnsZoneName, _);
      name = cli.interaction.promptIfNotGiven($('Record set name: '), name, _);
      options.type = cli.interaction.promptIfNotGiven($('Type: '), type, _);

      var dnsManagementClient = getDnsManagementClient(options);
      var dnsZone = new DnsZone(cli, dnsManagementClient);
      dnsZone.showRecordSet(resourceGroup, dnsZoneName, name, options, _);
    });

  dnsRecordSet.command('delete [resource-group] [dns-zone-name] [name] [type]')
    .description($('Delete a record set from a DNS zone'))
    .usage('[options] <resource-group> <dns-zone-name> <name> <type>')
    .option('-g, --resource-group <resource-group>', $('the name of the resource group'))
    .option('-z, --dns-zone-name <dns-zone-name>', $('the name of the DNS zone'))
    .option('-n, --name <name>', $('the relative name of the record set within the DNS zone'))
    .option('-y, --type <type>', util.format($('the type of the record set, ' +
      '\n     valid values are [%s]'), constants.dnsZone.restrictedRecordTypes))
    .option('-q, --quiet', $('quiet mode, do not ask for delete confirmation'))
    .option('-s, --subscription <subscription>', $('the subscription identifier'))
    .execute(function (resourceGroup, dnsZoneName, name, type, options, _) {
      resourceGroup = cli.interaction.promptIfNotGiven($('Resource group name: '), resourceGroup, _);
      dnsZoneName = cli.interaction.promptIfNotGiven($('DNS zone name: '), dnsZoneName, _);
      name = cli.interaction.promptIfNotGiven($('Record set name: '), name, _);
      options.type = cli.interaction.promptIfNotGiven($('Type: '), type, _);

      var dnsManagementClient = getDnsManagementClient(options);
      var dnsZone = new DnsZone(cli, dnsManagementClient);
      dnsZone.deleteRecordSet(resourceGroup, dnsZoneName, name, options, _);
    });

  dnsRecordSet.command('add-record [resource-group] [dns-zone-name] [record-set-name] [type]')
    .description($('Add a record in a record set under a DNS zone'))
    .usage('[options] <resource-group> <dns-zone-name> <record-set-name> <type>')
    .option('-g, --resource-group <resource-group>', $('the name of the resource group'))
    .option('-z, --dns-zone-name <dns-zone-name>', $('the name of the DNS zone'))
    .option('-n, --record-set-name <record-set-name>', $('the name of the record set'))
    .option('-y, --type <type>', util.format($('the type of the record set.' +
      '\nValid values are [%s]' +
      '\nTo update the SOA record see "azure network dns record-set set-soa-record --help"\n' +
      '\nThe record type A'), constants.dnsZone.setTypes))
    .option('-a  --ipv4-address <ipv4-address>', $('the IPv4 address attribute\n' +
      '\nRecord type AAAA'))
    .option('-b  --ipv6-address <ipv6-address>', $('the IPv6 address attribute\n' +
      '\nRecord type CNAME'))
    .option('-c  --cname <cname>', $('the canonical name (target)\n' +
      '\nRecord type MX'))
    .option('-f, --preference <preference>', $('preference attribute'))
    .option('-e, --exchange <exchange>', $('exchange attribute\n' +
      '\nRecord type PTR'))
    .option('-P, --ptrdname <ptrdname>', $('ptr domain name\n' +
      '\nRecord type NS'))
    .option('-d  --nsdname <nsdname>', $('the domain name attribute\n' +
      '\nRecord type SRV'))
    .option('-p, --priority <priority>', $('the priority attribute'))
    .option('-w, --weight <weight>', $('the weight attribute'))
    .option('-o, --port <port>', $('the port'))
    .option('-u, --target <target>', $('the target attribute\n' +
      '\nRecord type TXT'))
    .option('-x, --text <text>', $('the text attribute\n'))
    .option('-s, --subscription <subscription>', $('the subscription identifier'))
    .execute(function (resourceGroup, dnsZoneName, recordSetName, type, options, _) {
      resourceGroup = cli.interaction.promptIfNotGiven($('Resource group name: '), resourceGroup, _);
      dnsZoneName = cli.interaction.promptIfNotGiven($('DNS zone name: '), dnsZoneName, _);
      recordSetName = cli.interaction.promptIfNotGiven($('Record set name: '), recordSetName, _);
      options.type = cli.interaction.promptIfNotGiven($('Type: '), type, _);

      var dnsManagementClient = getDnsManagementClient(options);
      var dnsZone = new DnsZone(cli, dnsManagementClient);
      dnsZone.promptRecordParamsIfNotGiven(options, _);
      dnsZone.addRecord(resourceGroup, dnsZoneName, recordSetName, options, _);
    });

  dnsRecordSet.command('delete-record [resource-group] [dns-zone-name] [record-set-name] [type]')
    .description($('Delete a record from a record set under a DNS zone'))
    .usage('[options] <resource-group> <dns-zone> <record-set-name> <type>')
    .option('-g, --resource-group <resource-group>', $('the name of the resource group'))
    .option('-z, --dns-zone-name <dns-zone-name>', $('the name of the DNS zone'))
    .option('-n, --record-set-name <record-set-name>', $('the name of the record set'))
    .option('-y, --type <type>', util.format($('the type of the record set.' +
      '\n     If specified only record sets of this type will be listed.' +
      '\n     Valid values are [%s]' +
      '\nThe record type A \n'), constants.dnsZone.setTypes))
    .option('-a  --ipv4-address <ipv4-address>', $('the IPv4 address attribute\n' +
      '\nRecord type AAAA'))
    .option('-b  --ipv6-address <ipv6-address>', $('the IPv6 address attribute\n' +
      '\nRecord type CNAME'))
    .option('-c  --cname <cname>', $('the canonical name (target)\n' +
      '\nRecord type MX'))
    .option('-f, --preference <preference>', $('preference attribute'))
    .option('-e, --exchange <exchange>', $('exchange attribute\n' +
      '\nRecord type PTR'))
    .option('-P, --ptrdname <ptrdname>', $('ptr domain name\n' +
      '\nRecord type NS'))
    .option('-d  --nsdname <nsdname>', $('the domain name attribute\n' +
      '\nRecord type SRV'))
    .option('-p, --priority <priority>', $('the priority attribute'))
    .option('-w, --weight <weight>', $('the weight attribute'))
    .option('-o, --port <port>', $('the port'))
    .option('-u, --target <target>', $('the target attribute\n' +
      '\nRecord type TXT'))
    .option('-x, --text <text>', $('the text attribute\n'))
    .option('-q, --quiet', $('quiet mode, do not ask for delete confirmation'))
    .option('-s, --subscription <subscription>', $('the subscription identifier'))
    .execute(function (resourceGroup, dnsZoneName, recordSetName, type, options, _) {
      resourceGroup = cli.interaction.promptIfNotGiven($('Resource group name: '), resourceGroup, _);
      dnsZoneName = cli.interaction.promptIfNotGiven($('DNS zone name: '), dnsZoneName, _);
      recordSetName = cli.interaction.promptIfNotGiven($('Record set name: '), recordSetName, _);
      options.type = cli.interaction.promptIfNotGiven($('Type: '), type, _);

      var dnsManagementClient = getDnsManagementClient(options);
      var dnsZone = new DnsZone(cli, dnsManagementClient);
      dnsZone.promptRecordParamsIfNotGiven(options, _);
      dnsZone.deleteRecord(resourceGroup, dnsZoneName, recordSetName, options, _);
    });

  var trafficManager = network.category('traffic-manager')
    .description($('Commands to manage Traffic Manager'));

  var trafficManagerProfile = trafficManager.category('profile')
    .description($('Commands to manage Traffic Manager profile'));

  trafficManagerProfile.command('create [resource-group] [name]')
    .description($('Create a Traffic Manager profile'))
    .usage('[options] <resource-group> <name>')
    .option('-g, --resource-group <resource-group>', $('the name of the resource group'))
    .option('-n, --name <name>', $('the name of the profile'))
    .option('-u, --profile-status <profile-status> ', util.format($('the profile status, valid values are' +
      '\n     [%s], default is %s'), constants.trafficManager.status, constants.trafficManager.status[0]))
    .option('-m, --traffic-routing-method <traffic-routing-method>', util.format($('the traffic routing method for the profile,' +
      '\n     valid values are [%s], default is %s'), constants.trafficManager.routingMethod, constants.trafficManager.routingMethod[0]))
    .option('-r, --relative-dns-name <relative-dns-name>', $('relative DNS name of the profile e.g. .trafficmanager.net'))
    .option('-l, --ttl <ttl>', $('time to live in specified in seconds'))
    .option('-p, --monitor-protocol <monitor-protocol>', util.format($('the monitor protocol, valid values are' +
      '\n     [%s], default is %s'), constants.trafficManager.protocols, constants.trafficManager.protocols[0]))
    .option('-o, --monitor-port <monitor-port>', $('the monitoring port'))
    .option('-a, --monitor-path <monitor-path>', $('the monitoring path'))
    .option('-t, --tags <tags>', $(constants.help.tags.create))
    .option('-s, --subscription <subscription>', $('the subscription identifier'))
    .execute(function (resourceGroup, name, options, _) {
      resourceGroup = cli.interaction.promptIfNotGiven($('Resource group name: '), resourceGroup, _);
      name = cli.interaction.promptIfNotGiven($('Profile name: '), name, _);
      options.relativeDnsName = cli.interaction.promptIfNotGiven($('Relative DNS name of the profile, e.g. .trafficmanager.net: '), options.relativeDnsName, _);

      var trafficManagerProviderClient = getTrafficManagementClient(options);
      var trafficManager = new TrafficManager(cli, trafficManagerProviderClient);
      trafficManager.createProfile(resourceGroup, name, options, _);
    });

  trafficManagerProfile.command('set [resource-group] [name]')
    .description($('Set a Traffic Manager profile'))
    .usage('[options] <resource-group> <name>')
    .option('-g, --resource-group <resource-group>', $('the name of the resource group'))
    .option('-n, --name <name>', $('the name of the profile'))
    .option('-u, --profile-status <profile-status> ', util.format($('the profile status, valid values are' +
      '\n     [%s], default is %s'), constants.trafficManager.status, constants.trafficManager.status[0]))
    .option('-m, --traffic-routing-method <traffic-routing-method>', util.format($('the traffic routing method for the profile,' +
      '\n     valid values are [%s], default is %s'), constants.trafficManager.routingMethod, constants.trafficManager.routingMethod[0]))
    .option('-l, --ttl <ttl>', $('time to live specified in seconds'))
    .option('-p, --monitor-protocol <monitor-protocol>', util.format($('the monitor protocol, valid values are' +
      '\n     [%s], default is %s'), constants.trafficManager.protocols, constants.trafficManager.protocols[0]))
    .option('-o, --monitor-port <monitor-port>', $('the monitoring port'))
    .option('-a, --monitor-path <monitor-path>', $('the monitoring path'))
    .option('-t, --tags [tags]', $(constants.help.tags.set))
    .option('-s, --subscription <subscription>', $('the subscription identifier'))
    .execute(function (resourceGroup, name, options, _) {
      resourceGroup = cli.interaction.promptIfNotGiven($('Resource group name: '), resourceGroup, _);
      name = cli.interaction.promptIfNotGiven($('Profile name: '), name, _);

      var trafficManagerProviderClient = getTrafficManagementClient(options);
      var trafficManager = new TrafficManager(cli, trafficManagerProviderClient);
      trafficManager.setProfile(resourceGroup, name, options, _);
    });

  trafficManagerProfile.command('list [resource-group]')
    .description($('Get all Traffic Manager profiles'))
    .usage('[options] [resource-group]')
    .option('-g, --resource-group <resource-group>', $('the name of the resource group'))
    .option('-s, --subscription <subscription>', $('the subscription identifier'))
    .execute(function (resourceGroup, options, _) {
      options.resourceGroup = resourceGroup;
      var trafficManagerProviderClient = getTrafficManagementClient(options);
      var trafficManager = new TrafficManager(cli, trafficManagerProviderClient);
      trafficManager.listProfiles(options, _);
    });

  trafficManagerProfile.command('show [resource-group] [name]')
    .description($('Get a Traffic Manager profile'))
    .usage('[options] <resource-group> <name>')
    .option('-g, --resource-group <resource-group>', $('the name of the resource group'))
    .option('-n, --name <name>', $('the name of the profile'))
    .option('-s, --subscription <subscription>', $('the subscription identifier'))
    .execute(function (resourceGroup, name, options, _) {
      resourceGroup = cli.interaction.promptIfNotGiven($('Resource group name: '), resourceGroup, _);
      name = cli.interaction.promptIfNotGiven($('Profile name: '), name, _);

      var trafficManagerProviderClient = getTrafficManagementClient(options);
      var trafficManager = new TrafficManager(cli, trafficManagerProviderClient);
      trafficManager.showProfile(resourceGroup, name, options, _);
    });

  trafficManagerProfile.command('delete [resource-group] [name]')
    .description($('Delete a Traffic Manager profile'))
    .usage('[options] <resource-group> <name>')
    .option('-g, --resource-group <resource-group>', $('the name of the resource group'))
    .option('-n, --name <name>', $('the name of the profile'))
    .option('-q, --quiet', $('quiet mode, do not ask for delete confirmation'))
    .option('-s, --subscription <subscription>', $('the subscription identifier'))
    .execute(function (resourceGroup, name, options, _) {
      resourceGroup = cli.interaction.promptIfNotGiven($('Resource group name: '), resourceGroup, _);
      name = cli.interaction.promptIfNotGiven($('Profile name: '), name, _);

      var trafficManagerProviderClient = getTrafficManagementClient(options);
      var trafficManager = new TrafficManager(cli, trafficManagerProviderClient);
      trafficManager.deleteProfile(resourceGroup, name, options, _);
    });

  trafficManagerProfile.command('is-dns-available [relative-dns-name]')
    .description($('Checks whether the specified DNS prefix is available for creating a Traffic Manager profile'))
    .usage('[options] <relative-dns-name>')
    .option('-r, --relative-dns-name <relative-dns-name>', $('the relative DNS name to check for availability'))
    .option('-s, --subscription <subscription>', $('the subscription identifier'))
    .execute(function (relativeDnsName, options, _) {
      relativeDnsName = cli.interaction.promptIfNotGiven($('Relative DNS name: '), relativeDnsName, _);

      var trafficManagerProviderClient = getTrafficManagementClient(options);
      var trafficManager = new TrafficManager(cli, trafficManagerProviderClient);
      trafficManager.checkDnsAvailability(relativeDnsName, options, _);
    });

  var trafficManagerEndpoint = trafficManager.category('endpoint')
    .description($('Commands to manage Traffic Manager endpoints'));

  trafficManagerEndpoint.command('create [resource-group] [profile-name] [name] [type]')
    .description($('Create an endpoint in Traffic Manager profile'))
    .usage('[options] <resource-group> <profile-name> <name> <type>')
    .option('-g, --resource-group <resource-group>', $('the name of the resource group'))
    .option('-f, --profile-name <profile-name>', $('the profile name'))
    .option('-n, --name <name>', $('the name of the endpoint'))
    .option('-y, --type <type>', util.format($('the endpoint type, valid values are:' +
      '\n       [%s], where ExternalEndpoints represents endpoint' +
      '\n       for a service with FQDN external to Azure' +
      '\n       e.g. foobar.contoso.com'), constants.trafficManager.endpointType))
    .option('-l, --location <location>', $('the endpoint location. This is only used if the Traffic Manager profile is configured to use the "Performance" traffic-routing method.' +
      '\n       This should only be specified on endpoints of type "ExternalEndpoints" and "NestedEndpoints".' +
      '\n       It is not applicable for endpoints of type "AzureEndpoints", since the location is taken from the resource specified in "--target-resource-id".'))
    .option('-u, --status <status>', util.format($('the endpoint status, valid values are:' +
      '\n       [%s] Default is %s'), constants.trafficManager.status, constants.trafficManager.status[0]))
    .option('-t, --target <target>', $('the domain name target of the endpoint,' +
      '\n       e.g. foobar.contoso.com. Only applicable to endpoints of type "ExternalEndpoints"'))
    .option('-i, --target-resource-id <target-resource-id>', $('the Azure Resource URI of the endpoint. Not applicable to endpoints of type "ExternalEndpoints"'))
    .option('-w, --weight <weight>', util.format($('the endpoint weight used in the traffic-routing method,' +
      '\n       valid range is [%s, %s] This is only used if the Traffic Manager profile is configured to use the "Weighted" traffic-routing method'), constants.trafficManager.weightMin, constants.trafficManager.weightMax))
    .option('-p, --priority <priority>', util.format($('the endpoint priority used in the traffic-routing method,' +
      '\n       valid range is [%s, %s] This is only used if the Traffic Manager profile is configured to use the "Priority" traffic-routing method.' +
      '\n       Lower values represent higher priority'), constants.trafficManager.priorityMin, constants.trafficManager.priorityMax))
    .option('-s, --subscription <subscription>', $('the subscription identifier'))
    .execute(function (resourceGroup, profileName, name, type, options, _) {
      resourceGroup = cli.interaction.promptIfNotGiven($('Resource group name: '), resourceGroup, _);
      profileName = cli.interaction.promptIfNotGiven($('Profile name: '), profileName, _);
      name = cli.interaction.promptIfNotGiven($('Endpoint name: '), name, _);
      options.type = cli.interaction.promptIfNotGiven($('Endpoint type: '), type, _);

      var trafficManagerProviderClient = getTrafficManagementClient(options);
      var trafficManager = new TrafficManager(cli, trafficManagerProviderClient);
      trafficManager.createEndpoint(resourceGroup, profileName, name, options, _);
    });

  trafficManagerEndpoint.command('set [resource-group] [profile-name] [name] [type]')
    .description($('Set an endpoint in a Traffic Manager profile'))
    .usage('[options] <resource-group> <profile-name> <name> <type>')
    .option('-g, --resource-group <resource-group>', $('the name of the resource group'))
    .option('-f, --profile-name <profile-name>', $('the profile name'))
    .option('-n, --name <name>', $('the name of the endpoint'))
    .option('-y, --type <type>', util.format($('the endpoint type, valid values are:' +
      '\n       [%s], where ExternalEndpoints represents endpoint' +
      '\n       for a service with FQDN external to Azure' +
      '\n       e.g. foobar.contoso.com'), constants.trafficManager.endpointType))
    .option('-l, --location <location>', $('the endpoint location. This is only used if the Traffic Manager profile is configured to use the "Performance" traffic-routing method.' +
      '\n       This should only be specified on endpoints of type "ExternalEndpoints" and "NestedEndpoints".' +
      '\n       It is not applicable for endpoints of type "AzureEndpoints", since the location is taken from the resource specified in "--target-resource-id".'))
    .option('-u, --status <status>', util.format($('the endpoint status, valid values are:' +
      '\n       [%s] Default is %s'), constants.trafficManager.status, constants.trafficManager.status[0]))
    .option('-t, --target <target>', $('the domain name target of the endpoint,' +
      '\n       e.g. foobar.contoso.com. Only applicable to endpoints of type "ExternalEndpoints"'))
    .option('-i, --target-resource-id <target-resource-id>', $('the Azure Resource URI of the endpoint. Not applicable to endpoints of type "ExternalEndpoints"'))
    .option('-w, --weight <weight>', util.format($('the endpoint weight used in the traffic-routing method,' +
      '\n       valid range is [%s, %s] This is only used if the Traffic Manager profile is configured to use the "Weighted" traffic-routing method'), constants.trafficManager.weightMin, constants.trafficManager.weightMax))
    .option('-p, --priority <priority>', util.format($('the endpoint priority used in the traffic-routing method,' +
      '\n       valid range is [%s, %s] This is only used if the Traffic Manager profile is configured to use the "Priority" traffic-routing method.' +
      '\n       Lower values represent higher priority'), constants.trafficManager.priorityMin, constants.trafficManager.priorityMax))
    .option('-s, --subscription <subscription>', $('the subscription identifier'))
    .execute(function (resourceGroup, profileName, name, type, options, _) {
      resourceGroup = cli.interaction.promptIfNotGiven($('Resource group name: '), resourceGroup, _);
      profileName = cli.interaction.promptIfNotGiven($('Profile name: '), profileName, _);
      name = cli.interaction.promptIfNotGiven($('Endpoint name: '), name, _);
      options.type = cli.interaction.promptIfNotGiven($('Endpoint type: '), type, _);

      var trafficManagerProviderClient = getTrafficManagementClient(options);
      var trafficManager = new TrafficManager(cli, trafficManagerProviderClient);
      trafficManager.setEndpoint(resourceGroup, profileName, name, options, _);
    });

  trafficManagerEndpoint.command('show [resource-group] [profile-name] [name] [type]')
    .description($('Get an endpoint in Traffic Manager profile'))
    .usage('[options] <resource-group> <profile-name> <name> <type>')
    .option('-g, --resource-group <resource-group>', $('the name of the resource group'))
    .option('-f, --profile-name <profile-name>', $('the profile name'))
    .option('-n, --name <name>', $('the name of the endpoint'))
    .option('-y, --type <type>', util.format($('the endpoint type, valid values are:' +
      '\n       [%s], where ExternalEndpoints represents endpoint' +
      '\n       for a service with FQDN external to Azure' +
      '\n       e.g. foobar.contoso.com'), constants.trafficManager.endpointType))
    .option('-s, --subscription <subscription>', $('the subscription identifier'))
    .execute(function (resourceGroup, profileName, name, type, options, _) {
      resourceGroup = cli.interaction.promptIfNotGiven($('Resource group name: '), resourceGroup, _);
      profileName = cli.interaction.promptIfNotGiven($('Profile name: '), profileName, _);
      name = cli.interaction.promptIfNotGiven($('Endpoint name: '), name, _);
      options.type = cli.interaction.promptIfNotGiven($('Endpoint type: '), type, _);

      var trafficManagerProviderClient = getTrafficManagementClient(options);
      var trafficManager = new TrafficManager(cli, trafficManagerProviderClient);
      trafficManager.showEndpoint(resourceGroup, profileName, name, options, _);
    });

  trafficManagerEndpoint.command('delete [resource-group] [profile-name] [name] [type]')
    .description($('Delete an endpoint from a Traffic Manager profile'))
    .usage('[options] <resource-group> <profile-name> <name> <type>')
    .option('-g, --resource-group <resource-group>', $('the name of the resource group'))
    .option('-f, --profile-name <profile-name>', $('the profile name'))
    .option('-n, --name <name>', $('the name of the endpoint'))
    .option('-y, --type <type>', util.format($('the endpoint type, valid values are:' +
      '\n       [%s], where ExternalEndpoints represents endpoint' +
      '\n       for a service with FQDN external to Azure' +
      '\n       e.g. foobar.contoso.com'), constants.trafficManager.endpointType))
    .option('-q, --quiet', $('quiet mode, do not ask for delete confirmation'))
    .option('-s, --subscription <subscription>', $('the subscription identifier'))
    .execute(function (resourceGroup, profileName, name, type, options, _) {
      resourceGroup = cli.interaction.promptIfNotGiven($('Resource group name: '), resourceGroup, _);
      profileName = cli.interaction.promptIfNotGiven($('Profile name: '), profileName, _);
      name = cli.interaction.promptIfNotGiven($('Endpoint name: '), name, _);
      options.type = cli.interaction.promptIfNotGiven($('Endpoint type: '), type, _);

      var trafficManagerProviderClient = getTrafficManagementClient(options);
      var trafficManager = new TrafficManager(cli, trafficManagerProviderClient);
      trafficManager.deleteEndpoint(resourceGroup, profileName, name, options, _);
    });

  var routeTable = network.category('route-table')
    .description($('Commands to manage Route Table'));

  routeTable.command('create [resource-group] [name] [location]')
    .description($('Create a Route Table'))
    .usage('[options] <resource-group> <name> <location>')
    .option('-g, --resource-group <resource-group>', $('the name of the resource group'))
    .option('-n, --name <name>', $('the name of the Route Table'))
    .option('-l, --location <location>', $('the location, this must be same as the location of the virtual network containing the subnet on which this Route Table needs to be applied'))
    .option('-t, --tags <tags>', $(constants.help.tags.create))
    .option('-s, --subscription <subscription>', $('the subscription identifier'))
    .execute(function (resourceGroup, name, location, options, _) {
      resourceGroup = cli.interaction.promptIfNotGiven($('Resource group name: '), resourceGroup, _);
      name = cli.interaction.promptIfNotGiven($('Route Table name: '), name, _);
      options.location = cli.interaction.promptIfNotGiven($('Location: '), location, _);

      var networkManagementClient = getNetworkManagementClient(options);
      var routeTable = new RouteTable(cli, networkManagementClient);
      routeTable.create(resourceGroup, name, options, _);
    });

  routeTable.command('set [resource-group] [name]')
    .description($('Set a Route Table'))
    .usage('[options] <resource-group> <name>')
    .option('-g, --resource-group <resource-group>', $('the name of the resource group'))
    .option('-n, --name <name>', $('the name of the Route Table'))
    .option('-t, --tags [tags]', $(constants.help.tags.set))
    .option('-s, --subscription <subscription>', $('the subscription identifier'))
    .execute(function (resourceGroup, name, options, _) {
      resourceGroup = cli.interaction.promptIfNotGiven($('Resource group name: '), resourceGroup, _);
      name = cli.interaction.promptIfNotGiven($('Route Table name: '), name, _);

      var networkManagementClient = getNetworkManagementClient(options);
      var routeTable = new RouteTable(cli, networkManagementClient);
      routeTable.set(resourceGroup, name, options, _);
    });

  routeTable.command('list [resource-group]')
    .description($('Get all Route Tables'))
    .usage('[options] [resource-group]')
    .option('-g, --resource-group <resource-group>', $('the name of the resource group'))
    .option('-s, --subscription <subscription>', $('the subscription identifier'))
    .execute(function (resourceGroup, options, _) {
      options.resourceGroup = resourceGroup;
      var networkManagementClient = getNetworkManagementClient(options);
      var routeTable = new RouteTable(cli, networkManagementClient);
      routeTable.list(options, _);
    });

  routeTable.command('show [resource-group] [name]')
    .description($('Get a Route Table'))
    .usage('[options] <resource-group> <name>')
    .option('-g, --resource-group <resource-group>', $('the name of the resource group'))
    .option('-n, --name <name>', $('the name of the Route Table'))
    .option('-s, --subscription <subscription>', $('the subscription identifier'))
    .execute(function (resourceGroup, name, options, _) {
      resourceGroup = cli.interaction.promptIfNotGiven($('Resource group name: '), resourceGroup, _);
      name = cli.interaction.promptIfNotGiven($('Route Table name: '), name, _);

      var networkManagementClient = getNetworkManagementClient(options);
      var routeTable = new RouteTable(cli, networkManagementClient);
      routeTable.show(resourceGroup, name, options, _);
    });

  routeTable.command('delete [resource-group] [name]')
    .description($('Delete a Route Table'))
    .usage('[options] <resource-group> <name>')
    .option('-g, --resource-group <resource-group>', $('the name of the resource group'))
    .option('-n, --name <name>', $('the name of the Route Table'))
    .option('-q, --quiet', $('quiet mode, do not ask for delete confirmation'))
    .option('-s, --subscription <subscription>', $('the subscription identifier'))
    .execute(function (resourceGroup, name, options, _) {
      resourceGroup = cli.interaction.promptIfNotGiven($('Resource group name: '), resourceGroup, _);
      name = cli.interaction.promptIfNotGiven($('Route Table name: '), name, _);

      var networkManagementClient = getNetworkManagementClient(options);
      var routeTable = new RouteTable(cli, networkManagementClient);
      routeTable.delete(resourceGroup, name, options, _);
    });

  var routeTableRoute = routeTable.category('route')
    .description($('Commands to manage Route Table routes'));

  routeTableRoute.command('create [resource-group] [route-table-name] [name]')
    .description($('Create route in a Route Table'))
    .usage('[options] <resource-group> <route-table-name> <name>')
    .option('-g, --resource-group <resource-group>', $('the name of the resource group'))
    .option('-r, --route-table-name <route-table-name>', $('the name of the Route Table'))
    .option('-n, --name <name>', $('the name of the route'))
    .option('-a, --address-prefix <address-prefix>', $('the route address prefix e.g. 0.0.0.0/0'))
    .option('-y, --next-hop-type <next-hop-type>', util.format($('the route next hop type, valid values are:' +
      '\n       [%s]'), constants.route.nextHopType))
    .option('-p, --next-hop-ip-address <next-hop-ip-address>', $('the route next hop ip addresses, this parameter is valid' +
      '\n       only for next hop type VirtualAppliance'))
    .option('-s, --subscription <subscription>', $('the subscription identifier'))
    .execute(function (resourceGroup, routeTableName, name, options, _) {
      resourceGroup = cli.interaction.promptIfNotGiven($('Resource group name: '), resourceGroup, _);
      routeTableName = cli.interaction.promptIfNotGiven($('Route Table name: '), routeTableName, _);
      name = cli.interaction.promptIfNotGiven($('Route name: '), name, _);
      options.addressPrefix = cli.interaction.promptIfNotGiven($('Address prefix: '), options.addressPrefix, _);
      options.nextHopType = cli.interaction.promptIfNotGiven($('Next hop type: '), options.nextHopType, _);

      var networkManagementClient = getNetworkManagementClient(options);
      var routeTable = new RouteTable(cli, networkManagementClient);
      routeTable.createRoute(resourceGroup, routeTableName, name, options, _);
    });

  routeTableRoute.command('set [resource-group] [route-table-name] [name]')
    .description($('Set route in a Route Table'))
    .usage('[options] <resource-group> <route-table-name> <name>')
    .option('-g, --resource-group <resource-group>', $('the name of the resource group'))
    .option('-r, --route-table-name <route-table-name>', $('the name of the Route Table'))
    .option('-n, --name <name>', $('the name of the route'))
    .option('-a, --address-prefix <address-prefix>', $('the route address prefix e.g. 0.0.0.0/0'))
    .option('-y, --next-hop-type <next-hop-type>', util.format($('the route next hop type, valid values are:' +
      '\n       [%s]'), constants.route.nextHopType))
    .option('-p, --next-hop-ip-address <next-hop-ip-address>', $('the route next hop ip addresses, this parameter is valid' +
      '\n       only for next hop type VirualAppliance'))
    .option('-s, --subscription <subscription>', $('the subscription identifier'))
    .execute(function (resourceGroup, routeTableName, name, options, _) {
      resourceGroup = cli.interaction.promptIfNotGiven($('Resource group name: '), resourceGroup, _);
      routeTableName = cli.interaction.promptIfNotGiven($('Route Table name: '), routeTableName, _);
      name = cli.interaction.promptIfNotGiven($('Route name: '), name, _);

      var networkManagementClient = getNetworkManagementClient(options);
      var routeTable = new RouteTable(cli, networkManagementClient);
      routeTable.setRoute(resourceGroup, routeTableName, name, options, _);
    });

  routeTableRoute.command('list [resource-group] [route-table-name]')
    .description($('List all routes in a Route Table'))
    .usage('[options] <resource-group> <route-table-name>')
    .option('-g, --resource-group <resource-group>', $('the name of the resource group'))
    .option('-r, --route-table-name <route-table-name>', $('the name of the Route Table'))
    .option('-s, --subscription <subscription>', $('the subscription identifier'))
    .execute(function (resourceGroup, routeTableName, options, _) {
      resourceGroup = cli.interaction.promptIfNotGiven($('Resource group name: '), resourceGroup, _);
      routeTableName = cli.interaction.promptIfNotGiven($('Route Table name: '), routeTableName, _);

      var networkManagementClient = getNetworkManagementClient(options);
      var routeTable = new RouteTable(cli, networkManagementClient);
      routeTable.listRoutes(resourceGroup, routeTableName, options, _);
    });

  routeTableRoute.command('show [resource-group] [route-table-name] [name]')
    .description($('Show details about route in a Route Table'))
    .usage('[options] <resource-group> <route-table-name> <name>')
    .option('-g, --resource-group <resource-group>', $('the name of the resource group'))
    .option('-r, --route-table-name <route-table-name>', $('the name of the Route Table'))
    .option('-n, --name <name>', $('the name of the route'))
    .option('-s, --subscription <subscription>', $('the subscription identifier'))
    .execute(function (resourceGroup, routeTableName, name, options, _) {
      resourceGroup = cli.interaction.promptIfNotGiven($('Resource group name: '), resourceGroup, _);
      routeTableName = cli.interaction.promptIfNotGiven($('Route Table name: '), routeTableName, _);
      name = cli.interaction.promptIfNotGiven($('Route name: '), name, _);

      var networkManagementClient = getNetworkManagementClient(options);
      var routeTable = new RouteTable(cli, networkManagementClient);
      routeTable.showRoute(resourceGroup, routeTableName, name, options, _);
    });

  routeTableRoute.command('delete [resource-group] [route-table-name] [name]')
    .description($('Delete route from a Route Table'))
    .usage('[options] <resource-group> <route-table-name> <name>')
    .option('-g, --resource-group <resource-group>', $('the name of the resource group'))
    .option('-r, --route-table-name <route-table-name>', $('the name of the Route Table'))
    .option('-n, --name <name>', $('the name of the route'))
    .option('-q, --quiet', $('quiet mode, do not ask for delete confirmation'))
    .option('-s, --subscription <subscription>', $('the subscription identifier'))
    .execute(function (resourceGroup, routeTableName, name, options, _) {
      resourceGroup = cli.interaction.promptIfNotGiven($('Resource group name: '), resourceGroup, _);
      routeTableName = cli.interaction.promptIfNotGiven($('Route Table name: '), routeTableName, _);
      name = cli.interaction.promptIfNotGiven($('Route name: '), name, _);

      var networkManagementClient = getNetworkManagementClient(options);
      var routeTable = new RouteTable(cli, networkManagementClient);
      routeTable.deleteRoute(resourceGroup, routeTableName, name, options, _);
    });

  var localGateway = network.category('local-gateway')
    .description($('Commands to manage Local Network Gateways'));

  localGateway.command('create [resource-group] [name] [location]')
    .description($('Create a local network gateway'))
    .usage('[options] <resource-group> <name> <location>')
    .option('-g, --resource-group <resource-group>', $('the name of the resource group'))
    .option('-n, --name <name>', $('the name of the local network gateway'))
    .option('-l, --location <location>', $('the location'))
    .option('-a, --address-space <address-space>', $('the comma separated list of address prefixes in CIDR format'))
    .option('-i, --ip-address <ip-address>', $('the IP address of the local network site'))
    .option('-t, --tags <tags>', $(constants.help.tags.create))
    .option('-s, --subscription <subscription>', $('the subscription identifier'))
    .execute(function (resourceGroup, name, location, options, _) {
      resourceGroup = cli.interaction.promptIfNotGiven($('Resource group name: '), resourceGroup, _);
      name = cli.interaction.promptIfNotGiven($('Local network gateway name: '), name, _);
      options.location = cli.interaction.promptIfNotGiven($('Location: '), location, _);
      options.ipAddress = cli.interaction.promptIfNotGiven($('IP address: '), options.ipAddress, _);

      var networkManagementClient = getNetworkManagementClient(options);
      var localNetwork = new LocalNetworkGateway(cli, networkManagementClient);
      localNetwork.create(resourceGroup, name, options, _);
    });

  localGateway.command('set [resource-group] [name]')
    .description($('Set a local network gateway'))
    .usage('[options] <resource-group> <name>')
    .option('-g, --resource-group <resource-group>', $('the name of the resource group'))
    .option('-n, --name <name>', $('the name of the local network gateway'))
    .option('-a, --address-space [address-space]', $('the comma separated list of address prefixes in CIDR format'))
    .option('-t, --tags [tags]', $(constants.help.tags.set))
    .option('-s, --subscription <subscription>', $('the subscription identifier'))
    .execute(function (resourceGroup, name, options, _) {
      resourceGroup = cli.interaction.promptIfNotGiven($('Resource group name: '), resourceGroup, _);
      name = cli.interaction.promptIfNotGiven($('Local network gateway name: '), name, _);

      var networkManagementClient = getNetworkManagementClient(options);
      var localNetwork = new LocalNetworkGateway(cli, networkManagementClient);
      localNetwork.set(resourceGroup, name, options, _);
    });

  localGateway.command('list [resource-group]')
    .usage('[options] <resource-group>')
    .description($('Get all local networks gateways'))
    .option('-g, --resource-group <resource-group>', $('the name of the resource group'))
    .option('-s, --subscription <subscription>', $('the subscription identifier'))
    .execute(function (resourceGroup, options, _) {
      resourceGroup = cli.interaction.promptIfNotGiven($('Resource group name: '), resourceGroup, _);

      var networkManagementClient = getNetworkManagementClient(options);
      var localNetwork = new LocalNetworkGateway(cli, networkManagementClient);
      localNetwork.list(resourceGroup, options, _);
    });

  localGateway.command('show [resource-group] [name]')
    .usage('[options] <resource-group> <name>')
    .description($('Get a local network gateway'))
    .option('-g, --resource-group <resource-group>', $('the name of the resource group'))
    .option('-n, --name <name>', $('the name of the local network gateway'))
    .option('-s, --subscription <subscription>', $('the subscription identifier'))
    .execute(function (resourceGroup, name, options, _) {
      resourceGroup = cli.interaction.promptIfNotGiven($('Resource group name: '), resourceGroup, _);
      name = cli.interaction.promptIfNotGiven($('Local network gateway name: '), name, _);

      var networkManagementClient = getNetworkManagementClient(options);
      var localNetwork = new LocalNetworkGateway(cli, networkManagementClient);
      localNetwork.show(resourceGroup, name, options, _);
    });

  localGateway.command('delete [resource-group] [name]')
    .usage('[options] <resource-group> <name>')
    .description($('Delete a local network gateway'))
    .option('-g, --resource-group <resource-group>', $('the name of the resource group'))
    .option('-n, --name <name>', $('the name of the local network gateway'))
    .option('-q, --quiet', $('quiet mode, do not ask for delete confirmation'))
    .option('-s, --subscription <subscription>', $('the subscription identifier'))
    .execute(function (resourceGroup, name, options, _) {
      resourceGroup = cli.interaction.promptIfNotGiven($('Resource group name: '), resourceGroup, _);
      name = cli.interaction.promptIfNotGiven($('Local network gateway name: '), name, _);

      var networkManagementClient = getNetworkManagementClient(options);
      var localNetwork = new LocalNetworkGateway(cli, networkManagementClient);
      localNetwork.delete(resourceGroup, name, options, _);
    });

  var vpnGateway = network.category('vpn-gateway')
    .description($('Commands to manage Virtual Network Gateways'));

  vpnGateway.command('create [resource-group] [name] [location]')
    .description($('Create a virtual network gateway'))
    .usage('[options] <resource-group> <name> <location>')
    .option('-g, --resource-group <resource-group>', $('the name of the resource group'))
    .option('-n, --name <name>', $('the name of the virtual network gateway'))
    .option('-l, --location <location>', $('the location'))
    .option('-w, --gateway-type <gateway-type>', util.format($('the gateway type' +
      '\n     Valid values are [%s]' +
      '\n     Default is Vpn'), constants.vpnGateway.gatewayType))
    .option('-y, --vpn-type <vpn-type>', util.format($('the vpn type' +
      '\n     Valid values are [%s]' +
      '\n     Default is RouteBased'), constants.vpnGateway.vpnType))
    .option('-k, --sku-name <sku-name>', util.format($('the SKU name' +
      '\n     Valid values are [%s]' +
      '\n     Default is Basic'), constants.vpnGateway.sku))
    .option('-u, --public-ip-id <public-ip-id>', util.format($('the public ip identifier.' +
      '\n     e.g. %s'), constants.help.id.publicIp))
    .option('-p, --public-ip-name <public-ip-name>', $('the public ip name. This public ip must exists in the same resource group as the vnet gateway. ' +
      '\n     Please use public-ip-id if that is not the case.'))
    .option('-f, --subnet-id <subnet-id>', util.format($('the subnet identifier.' +
      '\n     e.g. %s'), constants.help.id.subnet))
    .option('-m, --vnet-name <vnet-name>', $('the virtual network name. This virtual network must exists in the same resource group as the vnet gateway. ' +
      '\n     Please use subnet-id if that is not the case.'))
    .option('-e, --subnet-name <subnet-name>', util.format($('the subnet name which exists in vnet. Default value is "%s"'), constants.vpnGateway.subnetName))
    .option('-d, --default-site-name <default-site-name>', $('the Local Network Gateway name. This Local Network Gateway must exists in the same resource group as the vnet gateway. ' +
      '\n     Please use default-site-id if that is not the case.'))
    .option('-i, --default-site-id <default-site-id>', util.format($('Local Network Gateway identifier.' +
      '\n     e.g. %s'), constants.help.id.localGateway))
    .option('-f, --address-prefixes <address-prefixes>', $('the comma separated list of address prefixes.' +
      '\n     For example, -f "10.0.0.0/24,10.0.1.0/24"'))
    .option('-b, --enable-bgp <enable-bgp>', util.format($('enable bgp [%s]'), constants.bool))
    .option('-t, --tags <tags>', $(constants.help.tags.create))
    .option('-s, --subscription <subscription>', $('the subscription identifier'))
    .execute(function (resourceGroup, name, location, options, _) {
      resourceGroup = cli.interaction.promptIfNotGiven($('Resource group name: '), resourceGroup, _);
      name = cli.interaction.promptIfNotGiven($('Virtual network gateway name: '), name, _);
      options.location = cli.interaction.promptIfNotGiven($('Location: '), location, _);

      var networkManagementClient = getNetworkManagementClient(options);
      var vnetGateway = new VirtualNetworkGateway(cli, networkManagementClient);
      vnetGateway.create(resourceGroup, name, options, _);
    });

  vpnGateway.command('set [resource-group] [name]')
    .description($('Set a virtual network gateway'))
    .usage('[options] <resource-group> <name>')
    .option('-g, --resource-group <resource-group>', $('the name of the resource group'))
    .option('-n, --name <name>', $('the name of the virtual network gateway'))
    .option('-k, --sku-name <sku-name>', util.format($('the SKU name' +
      '\n     Valid values are [%s]'), constants.vpnGateway.sku))
    .option('-d, --default-site-name [default-site-name]', $('the Local Network Gateway name. This Local Network Gateway must exists in the same resource group as the vnet gateway. ' +
      '\n     Please use default-site-id if that is not the case.'))
    .option('-i, --default-site-id [default-site-id]', util.format($('Local Network Gateway identifier.' +
      '\n     e.g. %s'), constants.help.id.localGateway))
    .option('-f, --address-prefixes <address-prefixes>', $('the comma separated list of address prefixes.' +
      '\n     For example, -f "10.0.0.0/24,10.0.1.0/24"'))
    .option('-t, --tags [tags]', $(constants.help.tags.set))
    .option('-s, --subscription <subscription>', $('the subscription identifier'))
    .execute(function (resourceGroup, name, options, _) {
      resourceGroup = cli.interaction.promptIfNotGiven($('Resource group name: '), resourceGroup, _);
      name = cli.interaction.promptIfNotGiven($('Virtual network gateway name: '), name, _);

      var networkManagementClient = getNetworkManagementClient(options);
      var vnetGateway = new VirtualNetworkGateway(cli, networkManagementClient);
      vnetGateway.set(resourceGroup, name, options, _);
    });

  vpnGateway.command('list [resource-group]')
    .description($('List virtual network gateways'))
    .usage('[options] <resource-group>')
    .option('-g, --resource-group <resource-group>', $('the name of the resource group'))
    .option('-s, --subscription <subscription>', $('the subscription identifier'))
    .execute(function (resourceGroup, options, _) {
      resourceGroup = cli.interaction.promptIfNotGiven($('Resource group name: '), resourceGroup, _);

      var networkManagementClient = getNetworkManagementClient(options);
      var vnetGateway = new VirtualNetworkGateway(cli, networkManagementClient);
      vnetGateway.list(resourceGroup, options, _);
    });

  vpnGateway.command('show [resource-group] [name]')
    .description($('Get a virtual network gateway'))
    .usage('[options] <resource-group> <name>')
    .option('-g, --resource-group <resource-group>', $('the name of the resource group'))
    .option('-n, --name <name>', $('the name of the virtual network gateway'))
    .option('-s, --subscription <subscription>', $('the subscription identifier'))
    .execute(function (resourceGroup, name, options, _) {
      resourceGroup = cli.interaction.promptIfNotGiven($('Resource group name: '), resourceGroup, _);
      name = cli.interaction.promptIfNotGiven($('Virtual network gateway name: '), name, _);

      var networkManagementClient = getNetworkManagementClient(options);
      var vnetGateway = new VirtualNetworkGateway(cli, networkManagementClient);
      vnetGateway.show(resourceGroup, name, options, _);
    });

  vpnGateway.command('delete [resource-group] [name]')
    .description($('Delete a virtual network gateway'))
    .usage('[options] <resource-group> <name>')
    .option('-g, --resource-group <resource-group>', $('the name of the resource group'))
    .option('-n, --name <name>', $('the name of the virtual network gateway'))
    .option('-q, --quiet', $('quiet mode, do not ask for delete confirmation'))
    .option('-s, --subscription <subscription>', $('the subscription identifier'))
    .execute(function (resourceGroup, name, options, _) {
      resourceGroup = cli.interaction.promptIfNotGiven($('Resource group name: '), resourceGroup, _);
      name = cli.interaction.promptIfNotGiven($('Virtual network gateway name: '), name, _);

      var networkManagementClient = getNetworkManagementClient(options);
      var vnetGateway = new VirtualNetworkGateway(cli, networkManagementClient);
      vnetGateway.delete(resourceGroup, name, options, _);
    });

  var vpnGatewayRootCert = vpnGateway.category('root-cert')
    .description($('Commands to manage Virtual Network Gateways Root Certificates'));

  vpnGatewayRootCert.command('create [resource-group] [name] [cert-name]')
    .description($('Add a root certificate to a virtual network gateway'))
    .usage('[options] <resource-group> <name> <cert-name>')
    .option('-g, --resource-group <resource-group>', $('the name of the resource group'))
    .option('-n, --name <name>', $('the name of the virtual network gateway'))
    .option('-c, --cert-name <cert-name>', $('the name of the root certificate'))
    .option('-f, --cert-file <cert-file>', $('the path to the root certificate'))
    .option('-s, --subscription <subscription>', $('the subscription identifier'))
    .execute(function (resourceGroup, name, certName, options, _) {
      resourceGroup = cli.interaction.promptIfNotGiven($('Resource group name: '), resourceGroup, _);
      name = cli.interaction.promptIfNotGiven($('Virtual network gateway name: '), name, _);
      certName = cli.interaction.promptIfNotGiven($('Root certificate name: '), certName, _);
      options.certFile = cli.interaction.promptIfNotGiven($('Path to root certificate: '), options.certFile, _);

      var networkManagementClient = getNetworkManagementClient(options);
      var vnetGateway = new VirtualNetworkGateway(cli, networkManagementClient);
      vnetGateway.createRootCert(resourceGroup, name, certName, options, _);
    });

  vpnGatewayRootCert.command('delete [resource-group] [name] [cert-name]')
    .description($('Delete a root certificate from a virtual network gateway'))
    .usage('[options] <resource-group> <name> <cert-name>')
    .option('-g, --resource-group <resource-group>', $('the name of the resource group'))
    .option('-n, --name <name>', $('the name of the virtual network gateway'))
    .option('-c, --cert-name <cert-name>', $('the name of the root certificate'))
    .option('-q, --quiet', $('quiet mode, do not ask for delete confirmation'))
    .option('-s, --subscription <subscription>', $('the subscription identifier'))
    .execute(function (resourceGroup, name, certName, options, _) {
      resourceGroup = cli.interaction.promptIfNotGiven($('Resource group name: '), resourceGroup, _);
      name = cli.interaction.promptIfNotGiven($('Virtual network gateway name: '), name, _);
      certName = cli.interaction.promptIfNotGiven($('Root certificate name: '), certName, _);

      var networkManagementClient = getNetworkManagementClient(options);
      var vnetGateway = new VirtualNetworkGateway(cli, networkManagementClient);
      vnetGateway.deleteRootCert(resourceGroup, name, certName, options, _);
    });

  var vpnGatewayRevokedCert = vpnGateway.category('revoked-cert')
    .description($('Commands to manage Virtual Network Gateways Revoked Certificates'));

  vpnGatewayRevokedCert.command('create [resource-group] [name] [cert-name]')
    .description($('Add a revoked certificate to a virtual network gateway'))
    .usage('[options] <resource-group> <name> <cert-name>')
    .option('-g, --resource-group <resource-group>', $('the name of the resource group'))
    .option('-n, --name <name>', $('the name of the virtual network gateway'))
    .option('-c, --cert-name <cert-name>', $('the name of the revoked certificate'))
    .option('-f, --thumbprint <thumbprint>', $('the certificate thumbprint'))
    .option('-s, --subscription <subscription>', $('the subscription identifier'))
    .execute(function (resourceGroup, name, certName, options, _) {
      resourceGroup = cli.interaction.promptIfNotGiven($('Resource group name: '), resourceGroup, _);
      name = cli.interaction.promptIfNotGiven($('Virtual network gateway name: '), name, _);
      certName = cli.interaction.promptIfNotGiven($('Revoked certificate name: '), certName, _);
      options.thumbprint = cli.interaction.promptIfNotGiven($('Thumbprint: '), options.thumbprint, _);

      var networkManagementClient = getNetworkManagementClient(options);
      var vnetGateway = new VirtualNetworkGateway(cli, networkManagementClient);
      vnetGateway.createRevokedCert(resourceGroup, name, certName, options, _);
    });

  vpnGatewayRevokedCert.command('delete [resource-group] [name] [cert-name]')
    .description($('Delete a revoked certificate from a virtual network gateway'))
    .usage('[options] <resource-group> <name> <cert-name>')
    .option('-g, --resource-group <resource-group>', $('the name of the resource group'))
    .option('-n, --name <name>', $('the name of the virtual network gateway'))
    .option('-c, --cert-name <cert-name>', $('the name of the revoked certificate'))
    .option('-q, --quiet', $('quiet mode, do not ask for delete confirmation'))
    .option('-s, --subscription <subscription>', $('the subscription identifier'))
    .execute(function (resourceGroup, name, certName, options, _) {
      resourceGroup = cli.interaction.promptIfNotGiven($('Resource group name: '), resourceGroup, _);
      name = cli.interaction.promptIfNotGiven($('Virtual network gateway name: '), name, _);
      certName = cli.interaction.promptIfNotGiven($('Revoked certificate name: '), certName, _);

      var networkManagementClient = getNetworkManagementClient(options);
      var vnetGateway = new VirtualNetworkGateway(cli, networkManagementClient);
      vnetGateway.deleteRevokedCert(resourceGroup, name, certName, options, _);
    });

  var gatewayConnection = network.category('vpn-connection')
    .description($('Commands to manage gateway connections'));

  gatewayConnection.command('create [resource-group] [name] [location]')
    .description($('Create a gateway connection'))
    .usage('[options] <resource-group> <name> <location>')
    .option('-g, --resource-group <resource-group>', $('the name of the resource group'))
    .option('-n, --name <name>', $('the name of the gateway connection'))
    .option('-l, --location <location>', $('the location'))
    .option('-i, --vnet-gateway1 <vnet-gateway1>', $('the name of the virtual network gateway'))
    .option('-r, --vnet-gateway1-group <vnet-gateway1-group>', $('the resource group name of the virtual network gateway'))
    .option('-e, --vnet-gateway2 <vnet-gateway2>', $('the name of the connected virtual network gateway'))
    .option('-m, --vnet-gateway2-group <vnet-gateway2-group>', $('the resource group name of the connected virtual network gateway'))
    .option('-d, --lnet-gateway2 <lnet-gateway2>', $('the name of the connected local network gateway'))
    .option('-z, --lnet-gateway2-group <lnet-gateway2-group>', $('the resource group name of the connected local network gateway'))
    .option('-y, --type <type>', util.format($('the connection type' +
      '\n     Valid values are [%s]'), constants.vpnGateway.connectionType))
    .option('-w, --routing-weight <routing-weight>', $('the routing weight'))
    .option('-k, --shared-key <shared-key>', $('the IPsec shared key'))
    .option('-s, --subscription <subscription>', $('the subscription identifier'))
    .option('-t, --tags <tags>', $(constants.help.tags.create))
    .execute(function (resourceGroup, name, location, options, _) {
      resourceGroup = cli.interaction.promptIfNotGiven($('Resource group name: '), resourceGroup, _);
      name = cli.interaction.promptIfNotGiven($('Connection name: '), name, _);
      options.location = cli.interaction.promptIfNotGiven($('Location: '), location, _);
      options.vnetGateway1 = cli.interaction.promptIfNotGiven($('Virtual network gateway: '), options.vnetGateway1, _);

      var networkManagementClient = getNetworkManagementClient(options);
      var vpnGateway = new VirtualNetworkGateway(cli, networkManagementClient);
      vpnGateway.createConnection(resourceGroup, name, options, _);
    });

  gatewayConnection.command('set [resource-group] [name]')
    .description($('Set a gateway connection'))
    .usage('[options] <resource-group> <name>')
    .option('-g, --resource-group <resource-group>', $('the name of the resource group'))
    .option('-n, --name <name>', $('the name of the gateway connection'))
    .option('-w, --routing-weight <routing-weight>', $('the routing weight'))
    .option('-s, --subscription <subscription>', $('the subscription identifier'))
    .option('-t, --tags [tags]', $(constants.help.tags.set))
    .execute(function (resourceGroup, name, options, _) {
      resourceGroup = cli.interaction.promptIfNotGiven($('Resource group name: '), resourceGroup, _);
      name = cli.interaction.promptIfNotGiven($('Connection name: '), name, _);

      var networkManagementClient = getNetworkManagementClient(options);
      var vpnGateway = new VirtualNetworkGateway(cli, networkManagementClient);
      vpnGateway.setConnection(resourceGroup, name, options, _);
    });

  gatewayConnection.command('list [resource-group]')
    .description($('Get all gateway connections'))
    .usage('[options] <resource-group>')
    .option('-g, --resource-group <resource-group>', $('the name of the resource group'))
    .option('-s, --subscription <subscription>', $('the subscription identifier'))
    .execute(function (resourceGroup, options, _) {
      resourceGroup = cli.interaction.promptIfNotGiven($('Resource group name: '), resourceGroup, _);

      var networkManagementClient = getNetworkManagementClient(options);
      var vpnGateway = new VirtualNetworkGateway(cli, networkManagementClient);
      vpnGateway.listConnections(resourceGroup, options, _);
    });

  gatewayConnection.command('show [resource-group] [name]')
    .description($('Get details about gateway connection'))
    .usage('[options] <resource-group> <name>')
    .option('-g, --resource-group <resource-group>', $('the name of the resource group'))
    .option('-n, --name <name>', $('the name of the gateway connection'))
    .option('-s, --subscription <subscription>', $('the subscription identifier'))
    .execute(function (resourceGroup, name, options, _) {
      resourceGroup = cli.interaction.promptIfNotGiven($('Resource group name: '), resourceGroup, _);
      name = cli.interaction.promptIfNotGiven($('Connection name: '), name, _);

      var networkManagementClient = getNetworkManagementClient(options);
      var vpnGateway = new VirtualNetworkGateway(cli, networkManagementClient);
      vpnGateway.showConnection(resourceGroup, name, options, _);
    });

  gatewayConnection.command('delete [resource-group] [name]')
    .usage('[options] <resource-group> <name>')
    .description($('Delete a gateway connection'))
    .option('-g, --resource-group <resource-group>', $('the name of the resource group'))
    .option('-n, --name <name>', $('the name of the gateway connection'))
    .option('-q, --quiet', $('quiet mode, do not ask for delete confirmation'))
    .option('-s, --subscription <id>', $('the subscription id'))
    .execute(function (resourceGroup, name, options, _) {
      resourceGroup = cli.interaction.promptIfNotGiven($('Resource group name: '), resourceGroup, _);
      name = cli.interaction.promptIfNotGiven($('Connection name: '), name, _);

      var networkManagementClient = getNetworkManagementClient(options);
      var vpnGateway = new VirtualNetworkGateway(cli, networkManagementClient);
      vpnGateway.deleteConnection(resourceGroup, name, options, _);
    });

  var connectionSharedKey = gatewayConnection.category('shared-key')
    .description($('Commands to manage gateway connection shared key'));

  connectionSharedKey.command('set [resource-group] [name] [value]')
    .description($('Set gateway connection shared key'))
    .usage('[options] <resource-group> <name> <value>')
    .option('-g, --resource-group <resource-group>', $('the name of the resource group'))
    .option('-n, --name <name>', $('the name of the gateway connection'))
    .option('-k, --value <value>', $('the shared key value'))
    .option('-s, --subscription <subscription>', $('the subscription identifier'))
    .execute(function (resourceGroup, name, value, options, _) {
      resourceGroup = cli.interaction.promptIfNotGiven($('Resource group name: '), resourceGroup, _);
      name = cli.interaction.promptIfNotGiven($('Connection name: '), name, _);
      options.value = cli.interaction.promptIfNotGiven($('Shared key value: '), value, _);

      var networkManagementClient = getNetworkManagementClient(options);
      var vpnGateway = new VirtualNetworkGateway(cli, networkManagementClient);
      vpnGateway.setConnectionSharedKey(resourceGroup, name, options, _);
    });

  connectionSharedKey.command('reset [resource-group] [name] [key-length]')
    .description($('Reset gateway connection shared key'))
    .usage('[options] <resource-group> <name> <key-length>')
    .option('-g, --resource-group <resource-group>', $('the name of the resource group'))
    .option('-n, --name <name>', $('the name of the gateway connection'))
    .option('-l, --key-length <key-length>', $('the shared key length'))
    .option('-s, --subscription <subscription>', $('the subscription identifier'))
    .execute(function (resourceGroup, name, keyLength, options, _) {
      resourceGroup = cli.interaction.promptIfNotGiven($('Resource group name: '), resourceGroup, _);
      name = cli.interaction.promptIfNotGiven($('Connection name: '), name, _);
      options.keyLength = cli.interaction.promptIfNotGiven($('Shared key length: '), keyLength, _);

      var networkManagementClient = getNetworkManagementClient(options);
      var vpnGateway = new VirtualNetworkGateway(cli, networkManagementClient);
      vpnGateway.resetConnectionSharedKey(resourceGroup, name, options, _);
    });

  connectionSharedKey.command('show [resource-group] [name]')
    .description($('Get details about gateway connection shared key'))
    .usage('[options] <resource-group> <name>')
    .option('-g, --resource-group <resource-group>', $('the name of the resource group'))
    .option('-n, --name <name>', $('the name of the gateway connection'))
    .option('-s, --subscription <subscription>', $('the subscription identifier'))
    .execute(function (resourceGroup, name, options, _) {
      resourceGroup = cli.interaction.promptIfNotGiven($('Resource group name: '), resourceGroup, _);
      name = cli.interaction.promptIfNotGiven($('Connection name: '), name, _);

      var networkManagementClient = getNetworkManagementClient(options);
      var vpnGateway = new VirtualNetworkGateway(cli, networkManagementClient);
      vpnGateway.showConnectionSharedKey(resourceGroup, name, options, _);
    });

  var appGateway = network.category('application-gateway')
    .description($('Commands to manage application gateways'));

  appGateway.command('create [resource-group] [name] [location]')
    .description($('Create an application gateway'))
    .usage('[options] <resource-group> <name> <location>')
    .option('-g, --resource-group <resource-group>', $('the name of the resource group'))
    .option('-n, --name <name>', $('the name of the application gateway'))
    .option('-l, --location <location>', $('the location'))
    .option('-e, --vnet-name <vnet-name>', $('the name of the virtual network application gateway should be deployed in'))
    .option('-m, --subnet-name <subnet-name>', $('the name of subnet in the virtual network identified by --vnet-name'))
    .option('-d, --subnet-id <subnet-id>', util.format($('the subnet identifier.' +
      '\n     e.g. %s'), constants.help.id.subnet))
    .option('-y, --cert-file <cert-file>', $('the path to the certificate'))
    .option('-x, --cert-password <cert-password>', $('the certificate password'))
    .option('-r, --servers <servers>', $('comma separated list of IP addresses or DNS names corresponding to backend servers'))
    .option('-i, --http-settings-protocol <http-settings-protocol>',
      util.format($('the HTTP settings protocol, valid values are \[%s\]'), constants.appGateway.settings.protocol))
    .option('-o, --http-settings-port <http-settings-port>', util.format($('the HTTP settings port, valid range is'),
      utils.toRange(constants.appGateway.settings.port)))
    .option('-f, --http-settings-cookie-based-affinity <http-settings-cookie-based-affinity>',
      util.format($('Enable or disable HTTP settings cookie based affinity, valid values are' +
          '\n     [%s],' +
          '\n     default value is "%s"'),
        constants.appGateway.settings.affinity, constants.appGateway.settings.affinity[0]))
    .option('-j, --frontend-port <frontend-port>', util.format($('the frontend port value, valid range is'),
      utils.toRange(constants.appGateway.settings.port)))
    .option('-k, --public-ip-name <public-ip-name>', $('the name of the public ip'))
    .option('-p, --public-ip-id <public-ip-id>', util.format($('the public ip identifier.' +
      '\n     e.g. %s'), constants.help.id.publicIp))
    .option('-b, --http-listener-protocol <http-listener-protocol>',
      util.format($('the HTTP listener protocol, valid values are \[%s\]'), constants.appGateway.httpListener.protocol))
    .option('-w, --routing-rule-type <routing-rule-type>',
      util.format($('the request routing rule type, default is "%s"'), constants.appGateway.routingRule.type[0]))
    .option('-a, --sku-name <sku-name>',
      util.format($('the name of the sku, valid values are \[%s\]. Default values is "%s"'),
        constants.appGateway.sku.name, constants.appGateway.sku.name[0]))
    .option('-u, --sku-tier <sku-tier>', util.format($('the sku tier, valid values are \[%s\]. Default values is "%s"'),
      constants.appGateway.sku.name.tier, constants.appGateway.sku.tier[0]))
    .option('-z, --capacity <capacity>',
      util.format($('application gateway instance count in range \[%s\]. Default value is %s.'),
        constants.appGateway.sku.capacity, constants.appGateway.sku.capacity[0]))
    .option('-t, --tags <tags>', $(constants.help.tags.create))
    .option('--nowait', $('does not wait for the operation to complete. Returns as soon as the intial request is received by the server.'))
    .option('-s, --subscription <subscription>', $('the subscription identifier'))
    .execute(function (resourceGroup, name, location, options, _) {
      resourceGroup = cli.interaction.promptIfNotGiven($('Resource group name: '), resourceGroup, _);
      name = cli.interaction.promptIfNotGiven($('Application gateway name: '), name, _);
      location = cli.interaction.promptIfNotGiven($('Location: '), location, _);
      if ((options.httpListenerProtocol &&
        options.httpListenerProtocol.toLowerCase() === constants.appGateway.httpListener.protocol[1].toLowerCase()) || options.certFile) {
        options.certFile = cli.interaction.promptIfNotGiven($('SSL certificate full path: '), options.certFile, _);
        options.certPassword = cli.interaction.promptIfNotGiven($('SSL certificate password: '), options.certPassword, _);
      }
      if (!options.subnetId) {
        options.vnetName = cli.interaction.promptIfNotGiven($('Virtual network name: '), options.vnetName, _);
        options.subnetName = cli.interaction.promptIfNotGiven($('Subnet name: '), options.subnetName, _);
      }
      options.servers = cli.interaction.promptIfNotGiven($('Comma separated backend server IPs: '), options.servers, _);

      var networkManagementClient = getNetworkManagementClient(options);
      var appGateway = new AppGateway(cli, networkManagementClient);
      appGateway.create(resourceGroup, name, location, options, _);
    });

  appGateway.command('set [resource-group] [name]')
    .description($('Set an application gateway'))
    .usage('[options] <resource-group> <name>')
    .option('-g, --resource-group <resource-group>', $('the name of the resource group'))
    .option('-n, --name <name>', $('the name of the application gateway'))
    .option('-a, --sku-name <sku-name>', util.format($('the name of the sku, valid values are \[%s\]'),
      constants.appGateway.sku.name))
    .option('-u, --sku-tier <sku-tier>', util.format($('the sku tier, valid values are \[%s\]'),
      constants.appGateway.sku.tier))
    .option('-z, --capacity <capacity>', util.format($('application gateway instance count in range \[%s\]'),
      constants.appGateway.sku.capacity))
    .option('-t, --tags [tags]', $(constants.help.tags.set))
    .option('--nowait', $('does not wait for the operation to complete. Returns as soon as the intial request is received by the server.'))
    .option('-s, --subscription <subscription>', $('the subscription identifier'))
    .execute(function (resourceGroup, name, options, _) {
      resourceGroup = cli.interaction.promptIfNotGiven($('Resource group name: '), resourceGroup, _);
      name = cli.interaction.promptIfNotGiven($('Application gateway name: '), name, _);

      var networkManagementClient = getNetworkManagementClient(options);
      var appGateway = new AppGateway(cli, networkManagementClient);
      appGateway.set(resourceGroup, name, options, _);
    });

  appGateway.command('list')
    .description($('List resource group application gateways'))
    .usage('[options]')
    .option('-g, --resource-group <resource-group>', $('the name of the resource group'))
    .option('-s, --subscription <subscription>', $('the subscription identifier'))
    .execute(function (resourceGroup, options, _) {
      var networkManagementClient = getNetworkManagementClient(options);
      var appGateway = new AppGateway(cli, networkManagementClient);
      appGateway.list(options, _);
    });

  appGateway.command('show [resource-group] [name]')
    .description($('Show application gateway'))
    .usage('[options] <resource-group> <name>')
    .option('-g, --resource-group <resource-group>', $('the name of the resource group'))
    .option('-n, --name <name>', $('the name of the application gateway'))
    .option('-s, --subscription <subscription>', $('the subscription identifier'))
    .execute(function (resourceGroup, name, options, _) {
      resourceGroup = cli.interaction.promptIfNotGiven($('Resource group name: '), resourceGroup, _);
      name = cli.interaction.promptIfNotGiven($('Application gateway name: '), name, _);

      var networkManagementClient = getNetworkManagementClient(options);
      var appGateway = new AppGateway(cli, networkManagementClient);
      appGateway.show(resourceGroup, name, options, _);
    });

  appGateway.command('delete [resource-group] [name]')
    .description($('Delete application gateway'))
    .usage('[options] <resource-group> <name>')
    .option('-g, --resource-group <resource-group>', $('the name of the resource group'))
    .option('-n, --name <name>', $('the name of the application gateway'))
    .option('-q, --quiet', $('quiet mode, do not ask for unregister confirmation'))
    .option('--nowait', $('does not wait for the operation to complete. Returns as soon as the intial request is received by the server.'))
    .option('-s, --subscription <subscription>', $('the subscription identifier'))
    .execute(function (resourceGroup, name, options, _) {
      resourceGroup = cli.interaction.promptIfNotGiven($('Resource group name: '), resourceGroup, _);
      name = cli.interaction.promptIfNotGiven($('Application gateway name: '), name, _);

      var networkManagementClient = getNetworkManagementClient(options);
      var appGateway = new AppGateway(cli, networkManagementClient);
      appGateway.delete(resourceGroup, name, options, _);
    });

  appGateway.command('start [resource-group] [name]')
    .description($('Start application gateway'))
    .usage('[options] <resource-group> <name>')
    .option('-g, --resource-group <resource-group>', $('the name of the resource group'))
    .option('-n, --name <name>', $('the name of the application gateway'))
    .option('-s, --subscription <subscription>', $('the subscription identifier'))
    .execute(function (resourceGroup, name, options, _) {
      resourceGroup = cli.interaction.promptIfNotGiven($('Resource group name: '), resourceGroup, _);
      name = cli.interaction.promptIfNotGiven($('Application gateway name: '), name, _);

      var networkManagementClient = getNetworkManagementClient(options);
      var appGateway = new AppGateway(cli, networkManagementClient);
      appGateway.start(resourceGroup, name, options, _);
    });

  appGateway.command('stop [resource-group] [name]')
    .description($('Stop application gateway'))
    .usage('[options] <resource-group> <name>')
    .option('-g, --resource-group <resource-group>', $('the name of the resource group'))
    .option('-n, --name <name>', $('the name of the application gateway'))
    .option('-s, --subscription <subscription>', $('the subscription identifier'))
    .execute(function (resourceGroup, name, options, _) {
      resourceGroup = cli.interaction.promptIfNotGiven($('Resource group name: '), resourceGroup, _);
      name = cli.interaction.promptIfNotGiven($('Application gateway name: '), name, _);

      var networkManagementClient = getNetworkManagementClient(options);
      var appGateway = new AppGateway(cli, networkManagementClient);
      appGateway.stop(resourceGroup, name, options, _);
    });

  var appGatewaySslCert = appGateway.category('ssl-cert')
    .description($('Commands to manage application gateway SSL certificates'));

  appGatewaySslCert.command('create [resource-group] [gateway-name] [name]')
    .description($('Add application gateway SSL certificate'))
    .usage('[options] <resource-group> <gateway-name> <name>')
    .option('-g, --resource-group <resource-group>', $('the name of the resource group'))
    .option('-w, --gateway-name <gateway-name>', $('the name of the application gateway'))
    .option('-n, --name <name>', $('the name of the certificate'))
    .option('-f, --cert-file <cert-file>', $('the full path to the certificate in pfx format'))
    .option('-p, --cert-password <cert-password>', $('the certificate password'))
    .option('--nowait', $('does not wait for the operation to complete. Returns as soon as the intial request is received by the server.'))
    .option('-s, --subscription <subscription>', $('the subscription identifier'))
    .execute(function (resourceGroup, gatewayName, name, options, _) {
      resourceGroup = cli.interaction.promptIfNotGiven($('Resource group name: '), resourceGroup, _);
      gatewayName = cli.interaction.promptIfNotGiven($('Application gateway name: '), gatewayName, _);
      name = cli.interaction.promptIfNotGiven($('Certificate name: '), name, _);

      options.certFile = cli.interaction.promptIfNotGiven($('Certificate full file path: '), options.certFile, _);
      options.certPassword = cli.interaction.promptIfNotGiven($('Certificate password: '), options.certPassword, _);

      var networkManagementClient = getNetworkManagementClient(options);
      var appGateway = new AppGateway(cli, networkManagementClient);
      appGateway.addSsl(resourceGroup, gatewayName, name, options, _);
    });

  appGatewaySslCert.command('delete [resource-group] [gateway-name] [name]')
    .description($('Delete application gateway SSL certificate'))
    .usage('[options] <resource-group> <gateway-name> <name>')
    .option('-g, --resource-group <resource-group>', $('the name of the resource group'))
    .option('-w, --gateway-name <gateway-name>', $('the name of the application gateway'))
    .option('-n, --name <name>', $('the name of the certificate'))
    .option('-q, --quiet', $('quiet mode, do not ask for delete confirmation'))
    .option('--nowait', $('does not wait for the operation to complete. Returns as soon as the intial request is received by the server.'))
    .option('-s, --subscription <subscription>', $('the subscription identifier'))
    .execute(function (resourceGroup, gatewayName, name, options, _) {
      resourceGroup = cli.interaction.promptIfNotGiven($('Resource group name: '), resourceGroup, _);
      gatewayName = cli.interaction.promptIfNotGiven($('Application gateway name: '), gatewayName, _);
      name = cli.interaction.promptIfNotGiven($('Certificate name: '), name, _);

      var networkManagementClient = getNetworkManagementClient(options);
      var appGateway = new AppGateway(cli, networkManagementClient);
      appGateway.removeSsl(resourceGroup, gatewayName, name, options, _);
    });

  var appGatewayFrontendIp = appGateway.category('frontend-ip')
    .description($('Commands to manage application gateway frontend ips'));

  appGatewayFrontendIp.command('create [resource-group] [gateway-name] [name]')
    .description($('Add a frontend ip configuration to an application gateway'))
    .usage('[options] <resource-group> <gateway-name> <name>')
    .option('-g, --resource-group <resource-group>', $('the name of the resource group'))
    .option('-w, --gateway-name <gateway-name>', $('the name of the application gateway'))
    .option('-n, --name <name>', $('the name of the frontend IP address name'))
    .option('-e, --vnet-name <vnet-name>', $('the name of the virtual network'))
    .option('-u, --subnet-name <subnet-name>', $('the name of the subnet'))
    .option('-i, --subnet-id <subnet-id>', $('the id of the subnet'))
    .option('-a, --static-ip-address <static-ip-address>', $('the static IP address name'))
    .option('-p, --public-ip-name <public-ip-name>', $('the name of the public ip name'))
    .option('-r, --public-ip-id <public-ip-id>', util.format($('the public ip identifier.' +
      '\n     e.g. %s'), constants.help.id.publicIp))
    .option('--nowait', $('does not wait for the operation to complete. Returns as soon as the intial request is received by the server.'))
    .option('-s, --subscription <subscription>', $('the subscription identifier'))
    .execute(function (resourceGroup, gatewayName, name, options, _) {
      resourceGroup = cli.interaction.promptIfNotGiven($('Resource group name: '), resourceGroup, _);
      gatewayName = cli.interaction.promptIfNotGiven($('Application gateway name: '), gatewayName, _);
      name = cli.interaction.promptIfNotGiven($('Frontend IP name: '), name, _);

      if (options.vnetName || options.subnetName) {
        options.vnetName = cli.interaction.promptIfNotGiven($('Virtual network name: '), options.vnetName, _);
        options.subnetName = cli.interaction.promptIfNotGiven($('Subnet name: '), options.subnetName, _);
      } else {
        if (!options.subnetId && !options.publicIpId) {
          options.publicIpName = cli.interaction.promptIfNotGiven($('Public IP name: '), options.publicIpName, _);
        }
      }

      var networkManagementClient = getNetworkManagementClient(options);
      var appGateway = new AppGateway(cli, networkManagementClient);
      appGateway.addFrontendIp(resourceGroup, gatewayName, name, options, _);
    });

  appGatewayFrontendIp.command('delete [resource-group] [gateway-name] [name]')
    .description($('Delete a frontend ip configuration from an application gateway'))
    .usage('[options] <resource-group> <gateway-name> <name>')
    .option('-g, --resource-group <resource-group>', $('the name of the resource group'))
    .option('-w, --gateway-name <gateway-name>', $('the name of the application gateway'))
    .option('-n, --name <name>', $('the name of the frontend IP configuration'))
    .option('-q, --quiet', $('quiet mode, do not ask for delete confirmation'))
    .option('--nowait', $('does not wait for the operation to complete. Returns as soon as the intial request is received by the server.'))
    .option('-s, --subscription <subscription>', $('the subscription identifier'))
    .execute(function (resourceGroup, gatewayName, name, options, _) {
      resourceGroup = cli.interaction.promptIfNotGiven($('Resource group name: '), resourceGroup, _);
      gatewayName = cli.interaction.promptIfNotGiven($('Application gateway name: '), gatewayName, _);
      name = cli.interaction.promptIfNotGiven($('Frontend IP name: '), name, _);

      var networkManagementClient = getNetworkManagementClient(options);
      var appGateway = new AppGateway(cli, networkManagementClient);
      appGateway.removeFrontendIp(resourceGroup, gatewayName, name, options, _);
    });

  var appGatewayFrontendPort = appGateway.category('frontend-port')
    .description('Commands to manage application gateway frontend ports');

  appGatewayFrontendPort.command('create [resource-group] [gateway-name] [name]')
    .description($('Add a frontend port to an application gateway'))
    .usage('[options] <resource-group> <gateway-name> <name>')
    .option('-g, --resource-group <resource-group>', $('the name of the resource group'))
    .option('-w, --gateway-name <gateway-name>', $('the name of the application gateway'))
    .option('-n, --name <name>', $('the name of the frontend port'))
    .option('-p, --port <port>', util.format($('the port, valid range is \[%s\]'), constants.appGateway.settings.port))
    .option('--nowait', $('does not wait for the operation to complete. Returns as soon as the intial request is received by the server.'))
    .option('-s, --subscription <subscription>', $('the subscription identifier'))
    .execute(function (resourceGroup, gatewayName, name, options, _) {
      resourceGroup = cli.interaction.promptIfNotGiven($('Resource group name: '), resourceGroup, _);
      gatewayName = cli.interaction.promptIfNotGiven($('Application gateway name: '), gatewayName, _);
      name = cli.interaction.promptIfNotGiven($('Frontend port name: '), name, _);
      options.port = cli.interaction.promptIfNotGiven($('Frontend port: '), options.port, _);

      var networkManagementClient = getNetworkManagementClient(options);
      var appGateway = new AppGateway(cli, networkManagementClient);
      appGateway.addFrontendPort(resourceGroup, gatewayName, name, options, _);
    });

  appGatewayFrontendPort.command('delete [resource-group] [gateway-name] [name]')
    .description($('Delete a frontend port from an application gateway'))
    .usage('[options] <resource-group> <gateway-name> <name>')
    .option('-g, --resource-group <resource-group>', $('the name of the resource group'))
    .option('-w, --gateway-name <gateway-name>', $('the name of the application gateway'))
    .option('-n, --name <name>', $('the name of the frontend port'))
    .option('-q, --quiet', $('quiet mode, do not ask for delete confirmation'))
    .option('--nowait', $('does not wait for the operation to complete. Returns as soon as the intial request is received by the server.'))
    .option('-s, --subscription <subscription>', $('the subscription identifier'))
    .execute(function (resourceGroup, gatewayName, name, options, _) {
      resourceGroup = cli.interaction.promptIfNotGiven($('Resource group name: '), resourceGroup, _);
      gatewayName = cli.interaction.promptIfNotGiven($('Application gateway name: '), gatewayName, _);
      name = cli.interaction.promptIfNotGiven($('Frontend port name: '), name, _);

      var networkManagementClient = getNetworkManagementClient(options);
      var appGateway = new AppGateway(cli, networkManagementClient);
      appGateway.removeFrontendPort(resourceGroup, gatewayName, name, options, _);
    });

  var appGatewayAddressPool = appGateway.category('address-pool')
    .description($('Commands to manage application gateway backend address pools'));

  appGatewayAddressPool.command('create [resource-group] [gateway-name] [name]')
    .description($('Add a backend address pool to an application gateway'))
    .usage('[options] <resource-group> <gateway-name> <name>')
    .option('-g, --resource-group <resource-group>', $('the name of the resource group'))
    .option('-w, --gateway-name <gateway-name>', $('the name of the application gateway'))
    .option('-n, --name <name>', $('the name of the backend address pool'))
    .option('-r, --servers <servers>', $('comma separated list of IP addresses or DNS names' +
      '\n     corresponding to backend servers'))
    .option('--nowait', $('does not wait for the operation to complete. Returns as soon as the intial request is received by the server.'))
    .option('-s, --subscription <subscription>', $('the subscription identifier'))
    .execute(function (resourceGroup, gatewayName, name, options, _) {
      resourceGroup = cli.interaction.promptIfNotGiven($('Resource group name: '), resourceGroup, _);
      gatewayName = cli.interaction.promptIfNotGiven($('Application gateway name: '), gatewayName, _);
      name = cli.interaction.promptIfNotGiven($('Backend address pool name: '), name, _);
      options.servers = cli.interaction.promptIfNotGiven($('List of IP addresses or DNS names: '), options.servers, _);

      var networkManagementClient = getNetworkManagementClient(options);
      var appGateway = new AppGateway(cli, networkManagementClient);
      appGateway.addBackendAddressPool(resourceGroup, gatewayName, name, options, _);
    });

  appGatewayAddressPool.command('delete [resource-group] [gateway-name] [name]')
    .description($('Delete a backend address pool from an application gateway'))
    .usage('[options] <resource-group> <gateway-name> <name>')
    .option('-g, --resource-group <resource-group>', $('the name of the resource group'))
    .option('-w, --gateway-name <gateway-name>', $('the name of the application gateway'))
    .option('-n, --name <name>', $('the name of the backend address pool'))
    .option('-q, --quiet', $('quiet mode, do not ask for unregister confirmation'))
    .option('--nowait', $('does not wait for the operation to complete. Returns as soon as the intial request is received by the server.'))
    .option('-s, --subscription <subscription>', $('the subscription identifier'))
    .execute(function (resourceGroup, gatewayName, name, options, _) {
      resourceGroup = cli.interaction.promptIfNotGiven($('Resource group name: '), resourceGroup, _);
      gatewayName = cli.interaction.promptIfNotGiven($('Application gateway name: '), gatewayName, _);
      name = cli.interaction.promptIfNotGiven($('Backend address pool name: '), name, _);

      var networkManagementClient = getNetworkManagementClient(options);
      var appGateway = new AppGateway(cli, networkManagementClient);
      appGateway.removeBackendAddressPool(resourceGroup, gatewayName, name, options, _);
    });

  var appGatewayHttpSettings = appGateway.category('http-settings')
    .description($('Commands to manage application gateway http settings'));

  appGatewayHttpSettings.command('create [resource-group] [gateway-name] [name]')
    .description($('Add http settings to an application gateway'))
    .usage('[options] <resource-group> <gateway-name> <name>')
    .option('-g, --resource-group <resource-group>', $('the name of the resource group'))
    .option('-w, --gateway-name <gateway-name>', $('the name of the application gateway'))
    .option('-n, --name <name>', $('the name of the HTTP settings'))
    .option('-p, --protocol <protocol>', util.format($('the protocol, valid value is [%s]'),
      constants.appGateway.settings.protocol))
    .option('-o, --port <port>', util.format($('the port, valid range is [%s]'), constants.appGateway.settings.port))
    .option('-c, --cookie-based-affinity <cookie-based-affinity>',
      util.format($('enable or disable cookie based affinity, valid values are' +
          '\n     [%s],' +
          '\n     default value is [%s]'),
        constants.appGateway.settings.affinity, constants.appGateway.settings.affinity[0]))
    .option('--nowait', $('does not wait for the operation to complete. Returns as soon as the intial request is received by the server.'))
    .option('-s, --subscription <subscription>', $('the subscription identifier'))
    .execute(function (resourceGroup, gatewayName, name, options, _) {
      resourceGroup = cli.interaction.promptIfNotGiven($('Resource group name: '), resourceGroup, _);
      gatewayName = cli.interaction.promptIfNotGiven($('Application gateway name: '), gatewayName, _);
      name = cli.interaction.promptIfNotGiven($('Http settings name: '), name, _);
      options.port = cli.interaction.promptIfNotGiven($('Port: '), options.port, _);

      var networkManagementClient = getNetworkManagementClient(options);
      var appGateway = new AppGateway(cli, networkManagementClient);
      appGateway.addHttpSettings(resourceGroup, gatewayName, name, options, _);
    });

  appGatewayHttpSettings.command('delete [resource-group] [gateway-name] [name]')
    .description($('Delete http settings to an application gateway'))
    .usage('[options] <resource-group> <gateway-name> <name>')
    .option('-g, --resource-group <resource-group>', $('the name of the resource group'))
    .option('-w, --gateway-name <gateway-name>', $('the name of the application gateway'))
    .option('-n, --name <name>', $('the name of the HTTP settings'))
    .option('-q, --quiet', $('quiet mode, do not ask for unregister confirmation'))
    .option('--nowait', $('does not wait for the operation to complete. Returns as soon as the intial request is received by the server.'))
    .option('-s, --subscription <subscription>', $('the subscription identifier'))
    .execute(function (resourceGroup, gatewayName, name, options, _) {
      resourceGroup = cli.interaction.promptIfNotGiven($('Resource group name: '), resourceGroup, _);
      gatewayName = cli.interaction.promptIfNotGiven($('Application gateway name: '), gatewayName, _);
      name = cli.interaction.promptIfNotGiven($('Http settings name: '), name, _);

      var networkManagementClient = getNetworkManagementClient(options);
      var appGateway = new AppGateway(cli, networkManagementClient);
      appGateway.removeHttpSettings(resourceGroup, gatewayName, name, options, _);
    });


  var appGatewayHttpListener = appGateway.category('http-listener')
    .description('Commands to manage application gateway http listeners');

  appGatewayHttpListener.command('create [resource-group] [gateway-name] [name]')
    .description($('Add an http listener to an application gateway'))
    .usage('[options] <resource-group> <gateway-name> <name>')
    .option('-g, --resource-group <resource-group>', $('the name of the resource group'))
    .option('-w, --gateway-name <gateway-name>', $('the name of the application gateway'))
    .option('-n, --name <name>', $('the name of the HTTP listener'))
    .option('-i, --frontend-ip-name <frontend-ip-name>', $('the name of an existing frontend ip configuration'))
    .option('-p, --frontend-port-name <frontend-port-name>', $('the name of an existing frontend port'))
    .option('-r, --protocol <protocol>', util.format($('the protocol, supported values are \[%s\]'),
      constants.appGateway.httpListener.protocol))
    .option('-c, --ssl-cert <ssl-cert>', util.format($('the name of an existing SSL certificate.' +
      '\n   This parameter is required when --protocol is Https')))
    .option('--nowait', $('does not wait for the operation to complete. Returns as soon as the intial request is received by the server.'))
    .option('-s, --subscription <subscription>', $('the subscription identifier'))
    .execute(function (resourceGroup, gatewayName, name, frontendPortName, options, _) {
      resourceGroup = cli.interaction.promptIfNotGiven($('Resource group name: '), resourceGroup, _);
      gatewayName = cli.interaction.promptIfNotGiven($('Application gateway name: '), gatewayName, _);
      name = cli.interaction.promptIfNotGiven($('The HTTP listener name: '), name, _);
      options.frontendIpName = cli.interaction.promptIfNotGiven($('Fronetend IP Configuration name: '),
        options.frontendIpName, _);
      options.frontendPortName = cli.interaction.promptIfNotGiven($('Fronetend port name: '),
        options.frontendPortName, _);

      var networkManagementClient = getNetworkManagementClient(options);
      var appGateway = new AppGateway(cli, networkManagementClient);
      appGateway.addHttpListener(resourceGroup, gatewayName, name, options, _);
    });

<<<<<<< HEAD
  appGatewayHttpListener.command('show [resource-group] [gateway-name] [name]')
    .description($('Show HTTP listener from application gateway'))
=======
  appGatewayHttpListener.command('set [resource-group] [gateway-name] [name]')
    .description($('Set an http listener from application gateway'))
>>>>>>> b7f9ed86
    .usage('[options] <resource-group> <gateway-name> <name>')
    .option('-g, --resource-group <resource-group>', $('the name of the resource group'))
    .option('-w, --gateway-name <gateway-name>', $('the name of the application gateway'))
    .option('-n, --name <name>', $('the name of the HTTP listener'))
<<<<<<< HEAD
    .option('-s, --subscription <subscription>', $('the subscription identifier'))
    .execute(function (resourceGroup, gatewayName, name, options, _) {
      resourceGroup = cli.interaction.promptIfNotGiven($('Resource group name: '), resourceGroup, _);
      gatewayName = cli.interaction.promptIfNotGiven($('Application gateway name: '), gatewayName, _);
      name = cli.interaction.promptIfNotGiven($('HTTP listener name: '), name, _);

      var networkManagementClient = getNetworkManagementClient(options);
      var appGateway = new AppGateway(cli, networkManagementClient);
      appGateway.showHttpListener(resourceGroup, gatewayName, name, options, _);
    });

  appGatewayHttpListener.command('list [resource-group] [gateway-name]')
    .description($('List HTTP listeners from application gateway'))
    .usage('[options] <resource-group> <gateway-name> ')
    .option('-g, --resource-group <resource-group>', $('the name of the resource group'))
    .option('-w, --gateway-name <gateway-name>', $('the name of the application gateway'))
    .option('-s, --subscription <subscription>', $('the subscription identifier'))
    .execute(function (resourceGroup, gatewayName, options, _) {
      resourceGroup = cli.interaction.promptIfNotGiven($('Resource group name: '), resourceGroup, _);
      gatewayName = cli.interaction.promptIfNotGiven($('Application gateway name: '), gatewayName, _);

      var networkManagementClient = getNetworkManagementClient(options);
      var appGateway = new AppGateway(cli, networkManagementClient);
      appGateway.listHttpListeners(resourceGroup, gatewayName, options, _);
=======
    .option('-r, --protocol <protocol>', util.format($('the protocol, supported values are \[%s\]'),
      constants.appGateway.httpListener.protocol))
    .option('-c, --ssl-cert <ssl-cert>', util.format($('the name of an existing SSL certificate.' +
      '\n   This parameter is required when --protocol is Https')))
    .option('-s, --subscription <subscription>', $('the subscription identifier'))
    .execute(function (resourceGroup, gatewayName, name, frontendPortName, options, _) {
      resourceGroup = cli.interaction.promptIfNotGiven($('Resource group name: '), resourceGroup, _);
      gatewayName = cli.interaction.promptIfNotGiven($('Application gateway name: '), gatewayName, _);
      name = cli.interaction.promptIfNotGiven($('The HTTP listener name: '), name, _);

      var networkManagementClient = getNetworkManagementClient(options);
      var appGateway = new AppGateway(cli, networkManagementClient);
      appGateway.setHttpListener(resourceGroup, gatewayName, name, options, _);
>>>>>>> b7f9ed86
    });

  appGatewayHttpListener.command('delete [resource-group] [gateway-name] [name]')
    .description($('Delete an http listener from an application gateway'))
    .usage('[options] <resource-group> <gateway-name> <name>')
    .option('-g, --resource-group <resource-group>', $('the name of the resource group'))
    .option('-w, --gateway-name <gateway-name>', $('the name of the application gateway'))
    .option('-n, --name <name>', $('the name of the HTTP listener'))
    .option('-q, --quiet', $('quiet mode, do not ask for delete confirmation'))
    .option('--nowait', $('does not wait for the operation to complete. Returns as soon as the intial request is received by the server.'))
    .option('-s, --subscription <subscription>', $('the subscription identifier'))
    .execute(function (resourceGroup, gatewayName, name, options, _) {
      resourceGroup = cli.interaction.promptIfNotGiven($('Resource group name: '), resourceGroup, _);
      gatewayName = cli.interaction.promptIfNotGiven($('Application gateway name: '), gatewayName, _);
      name = cli.interaction.promptIfNotGiven($('HTTP listener: '), name, _);

      var networkManagementClient = getNetworkManagementClient(options);
      var appGateway = new AppGateway(cli, networkManagementClient);
      appGateway.showHttpListener(resourceGroup, gatewayName, name, options, _);
    });

  var appGatewayRoutingRule = appGateway.category('rule')
    .description('Commands to manage application gateway request routing rule');

  appGatewayRoutingRule.command('create [resource-group] [gateway-name] [name]')
    .description($('Add request routing rule to application gateway'))
    .usage('[options] <resource-group> <gateway-name> <name>')
    .option('-g, --resource-group <resource-group>', $('the name of the resource group'))
    .option('-w, --gateway-name <gateway-name>', $('the name of the application gateway'))
    .option('-n, --name <name>', $('the name of the request routing rule'))
    .option('-i, --http-settings-name <http-settings-name>', $('the name of an existing backend HTTP settings'))
    .option('-l, --http-listener-name <http-listener-name>', $('the name of an existing HTTP listener'))
    .option('-p, --address-pool-name <address-pool-name>', $('the name of an existing backend address pool'))
    .option('-t, --type <type>', $('the type, currently supported only default value "%s"'), constants.appGateway.routingRule.type[0])
    .option('--nowait', $('does not wait for the operation to complete. Returns as soon as the intial request is received by the server.'))
    .option('-s, --subscription <subscription>', $('the subscription identifier'))
    .execute(function (resourceGroup, gatewayName, name, options, _) {
      resourceGroup = cli.interaction.promptIfNotGiven($('Resource group name: '), resourceGroup, _);
      gatewayName = cli.interaction.promptIfNotGiven($('Application gateway name: '), gatewayName, _);
      name = cli.interaction.promptIfNotGiven($('Request routing rule name: '), name, _);
      options.httpSettingsName = cli.interaction.promptIfNotGiven($('HTTP settings name: '), options.httpSettingsName, _);
      options.httpListenerName = cli.interaction.promptIfNotGiven($('HTTP listener name: '), options.httpListenerName, _);
      options.addressPoolName = cli.interaction.promptIfNotGiven($('The address pool name: '), options.addressPoolName, _);

      var networkManagementClient = getNetworkManagementClient(options);
      var appGateway = new AppGateway(cli, networkManagementClient);
      appGateway.addRequestRoutingRule(resourceGroup, gatewayName, name, options, _);
    });

  appGatewayRoutingRule.command('delete [resource-group] [gateway-name] [name]')
    .description($('Delete a request routing rule from an application gateway'))
    .usage('[options] <resource-group> <gateway-name> <name>')
    .option('-g, --resource-group <resource-group>', $('the name of the resource group'))
    .option('-w, --gateway-name <gateway-name>', $('the name of the application gateway'))
    .option('-n, --name <name>', $('the name of the request routing rule'))
    .option('-q, --quiet', $('quiet mode, do not ask for delete confirmation'))
    .option('--nowait', $('does not wait for the operation to complete. Returns as soon as the intial request is received by the server.'))
    .option('-s, --subscription <subscription>', $('the subscription identifier'))
    .execute(function (resourceGroup, gatewayName, name, options, _) {
      resourceGroup = cli.interaction.promptIfNotGiven($('Resource group name: '), resourceGroup, _);
      gatewayName = cli.interaction.promptIfNotGiven($('Application gateway name: '), gatewayName, _);
      name = cli.interaction.promptIfNotGiven($('Request routing rule name: '), name, _);

      var networkManagementClient = getNetworkManagementClient(options);
      var appGateway = new AppGateway(cli, networkManagementClient);
      appGateway.removeRequestRoutingRule(resourceGroup, gatewayName, name, options, _);
    });

  var appGatewayProbe = appGateway.category('probe')
    .description('Commands to manage application gateway probes');

  appGatewayProbe.command('create [resource-group] [gateway-name] [name]')
    .description($('Add probe to application gateway'))
    .usage('[options] <resource-group> <gateway-name> <name>')
    .option('-g, --resource-group <resource-group>', $('the name of the resource group'))
    .option('-w, --gateway-name <gateway-name>', $('the name of the application gateway'))
    .option('-n, --name <name>', $('the name of the probe'))
    .option('-o, --port <port>', util.format($('the port, valid range is [%s]'), constants.appGateway.settings.port))
    .option('-p, --protocol <protocol>', util.format($('the protocol, only valid value is "%s"'),
      constants.appGateway.settings.protocol))
    .option('-d, --host-name <host-name>', util.format($('the name of host to send probe.' +
      '\n   Default value is "%s"'), constants.appGateway.probe.host))
    .option('-f, --path <path>', util.format($('the relative path of probe. Valid path starts from "/".' +
      '\n   Probe is sent to :\/\/:. Default value is "%s"'), constants.appGateway.probe.path))
    .option('-i, --interval <interval>', util.format($('the probe interval in seconds.' +
      '\n   This is the time interval between two consecutive probes.' +
      '\n   Default value is %s'), constants.appGateway.probe.interval))
    .option('-u, --timeout <timeout>', util.format($('the probe timeout in seconds.' +
      '\n   Probe marked as failed if valid response is not received with this timeout period.' +
      '\n   Default value is %s'), constants.appGateway.probe.timeout))
    .option('-e, --unhealthy-threshold <unhealthy-threshold>', util.format($('probe retry count.' +
      '\n   Back end server is marked down after consecutive probe failure count reaches an unhealthy threshold' +
      '\n   Default value is %s'), constants.appGateway.probe.unhealthyThreshold))
    .option('--nowait', $('does not wait for the operation to complete. Returns as soon as the intial request is received by the server.'))
    .option('-s, --subscription <subscription>', $('the subscription identifier'))
    .execute(function (resourceGroup, gatewayName, name, options, _) {
      resourceGroup = cli.interaction.promptIfNotGiven($('Resource group name: '), resourceGroup, _);
      gatewayName = cli.interaction.promptIfNotGiven($('Application gateway name: '), gatewayName, _);
      name = cli.interaction.promptIfNotGiven($('Probe name: '), name, _);

      var networkManagementClient = getNetworkManagementClient(options);
      var appGateway = new AppGateway(cli, networkManagementClient);
      appGateway.addProbe(resourceGroup, gatewayName, name, options, _);
    });

  appGatewayProbe.command('delete [resource-group] [gateway-name] [name]')
    .description($('Delete a probe from an application gateway'))
    .usage('[options] <resource-group> <gateway-name> <name>')
    .option('-g, --resource-group <resource-group>', $('the name of the resource group'))
    .option('-w, --gateway-name <gateway-name>', $('the name of the application gateway'))
    .option('-n, --name <name>', $('the name of the probe'))
    .option('-q, --quiet', $('quiet mode, do not ask for delete confirmation'))
    .option('--nowait', $('does not wait for the operation to complete. Returns as soon as the intial request is received by the server.'))
    .option('-s, --subscription <subscription>', $('the subscription identifier'))
    .execute(function (resourceGroup, gatewayName, name, options, _) {
      resourceGroup = cli.interaction.promptIfNotGiven($('Resource group name: '), resourceGroup, _);
      gatewayName = cli.interaction.promptIfNotGiven($('Application gateway name: '), gatewayName, _);
      name = cli.interaction.promptIfNotGiven($('Probe name: '), name, _);

      var networkManagementClient = getNetworkManagementClient(options);
      var appGateway = new AppGateway(cli, networkManagementClient);
      appGateway.removeProbe(resourceGroup, gatewayName, name, options, _);
    });

  var appGatewayUrlPathMap = appGateway.category('url-path-map')
    .description('Commands to manage application gateway url path maps');

  appGatewayUrlPathMap.command('create [resource-group] [gateway-name] [name]')
    .description($('Add url path map to application gateway'))
    .usage('[options] <resource-group> <gateway-name> <name>')
    .option('-g, --resource-group <resource-group>', $('the name of the resource group'))
    .option('-w, --gateway-name <gateway-name>', $('the name of the application gateway'))
    .option('-n, --name <name>', $('the name of the url path map'))
    .option('-r, --rule-name <rule-name>', $('the name of the url path map rule'))
    .option('-p, --path <path>', $('path, which specifies application gateway path rule'))
    .option('-i, --http-settings-name <http-settings-name>', $('the name of an existing backend HTTP settings'))
    .option('-a, --address-pool-name <address-pool-name>', $('the name of an existing backend address pool'))
    .option('--nowait', $('does not wait for the operation to complete. Returns as soon as the intial request is received by the server.'))
    .option('-s, --subscription <subscription>', $('the subscription identifier'))
    .execute(function (resourceGroup, gatewayName, name, ruleName, options, _) {
      resourceGroup = cli.interaction.promptIfNotGiven($('Resource group name: '), resourceGroup, _);
      gatewayName = cli.interaction.promptIfNotGiven($('Application gateway name: '), gatewayName, _);
      name = cli.interaction.promptIfNotGiven($('Url path map name: '), name, _);
      options.ruleName = cli.interaction.promptIfNotGiven($('Rule name: '), options.ruleName, _);
      options.path = cli.interaction.promptIfNotGiven($('Path: '), options.path, _);
      options.httpSettingsName = cli.interaction.promptIfNotGiven($('HTTP settings name: '), options.httpSettingsName, _);
      options.addressPoolName = cli.interaction.promptIfNotGiven($('The address pool name: '), options.addressPoolName, _);

      var networkManagementClient = getNetworkManagementClient(options);
      var appGateway = new AppGateway(cli, networkManagementClient);
      appGateway.addUrlPathMap(resourceGroup, gatewayName, name, options, _);
    });

  appGatewayUrlPathMap.command('show [resource-group] [gateway-name] [name]')
    .description($('Show url path map from application gateway'))
    .usage('[options] <resource-group> <gateway-name> <name>')
    .option('-g, --resource-group <resource-group>', $('the name of the resource group'))
    .option('-w, --gateway-name <gateway-name>', $('the name of the application gateway'))
    .option('-n, --name <name>', $('the name of the url path map'))
    .option('-s, --subscription <subscription>', $('the subscription identifier'))
    .execute(function (resourceGroup, gatewayName, name, options, _) {
      resourceGroup = cli.interaction.promptIfNotGiven($('Resource group name: '), resourceGroup, _);
      gatewayName = cli.interaction.promptIfNotGiven($('Application gateway name: '), gatewayName, _);
      name = cli.interaction.promptIfNotGiven($('Url path map name: '), name, _);

      var networkManagementClient = getNetworkManagementClient(options);
      var appGateway = new AppGateway(cli, networkManagementClient);
      appGateway.showUrlPathMap(resourceGroup, gatewayName, name, options, _);
    });
  
  appGatewayUrlPathMap.command('list [resource-group] [gateway-name]')
    .description($('List url path map from application gateway'))
    .usage('[options] <resource-group> <gateway-name>')
    .option('-g, --resource-group <resource-group>', $('the name of the resource group'))
    .option('-w, --gateway-name <gateway-name>', $('the name of the application gateway'))
    .option('-s, --subscription <subscription>', $('the subscription identifier'))
    .execute(function (resourceGroup, gatewayName, options, _) {
      resourceGroup = cli.interaction.promptIfNotGiven($('Resource group name: '), resourceGroup, _);
      gatewayName = cli.interaction.promptIfNotGiven($('Application gateway name: '), gatewayName, _);

      var networkManagementClient = getNetworkManagementClient(options);
      var appGateway = new AppGateway(cli, networkManagementClient);
      appGateway.listUrlPathMaps(resourceGroup, gatewayName, options, _);
    });

  appGatewayUrlPathMap.command('delete [resource-group] [gateway-name] [name]')
    .description($('Delete an url path map from an application gateway'))
    .usage('[options] <resource-group> <gateway-name> <name>')
    .option('-g, --resource-group <resource-group>', $('the name of the resource group'))
    .option('-w, --gateway-name <gateway-name>', $('the name of the application gateway'))
    .option('-n, --name <name>', $('the name of the url path map'))
    .option('-q, --quiet', $('quiet mode, do not ask for delete confirmation'))
    .option('--nowait', $('does not wait for the operation to complete. Returns as soon as the intial request is received by the server.'))
    .option('-s, --subscription <subscription>', $('the subscription identifier'))
    .execute(function (resourceGroup, gatewayName, name, options, _) {
      resourceGroup = cli.interaction.promptIfNotGiven($('Resource group name: '), resourceGroup, _);
      gatewayName = cli.interaction.promptIfNotGiven($('Application gateway name: '), gatewayName, _);
      name = cli.interaction.promptIfNotGiven($('Url path map name: '), name, _);

      var networkManagementClient = getNetworkManagementClient(options);
      var appGateway = new AppGateway(cli, networkManagementClient);
      appGateway.removeUrlPathMap(resourceGroup, gatewayName, name, options, _);
    });

  var appGateayMapRule = appGatewayUrlPathMap.category('rule')
    .description('Commands to manage application gateway url path map rules');

  appGateayMapRule.command('create [resource-group] [gateway-name] [name]')
    .description($('Add url path map to application gateway'))
    .usage('[options] <resource-group> <gateway-name> <name>')
    .option('-g, --resource-group <resource-group>', $('the name of the resource group'))
    .option('-w, --gateway-name <gateway-name>', $('the name of the application gateway'))
    .option('-u, --url-path-map-name <url-path-map-name>', $('the name of the url path map'))
    .option('-n, --name <name>', $('the name of the url path map rule'))
    .option('-p, --path <path>', $('path, which specifies application gateway path rule'))
    .option('-i, --http-settings-name <http-settings-name>', $('the name of an existing backend HTTP settings'))
    .option('-a, --address-pool-name <address-pool-name>', $('the name of an existing backend address pool'))
    .option('--nowait', $('does not wait for the operation to complete. Returns as soon as the intial request is received by the server.'))
    .option('-s, --subscription <subscription>', $('the subscription identifier'))
    .execute(function (resourceGroup, gatewayName, name, ruleName, options, _) {
      resourceGroup = cli.interaction.promptIfNotGiven($('Resource group name: '), resourceGroup, _);
      gatewayName = cli.interaction.promptIfNotGiven($('Application gateway name: '), gatewayName, _);
      options.urlPathMapName = cli.interaction.promptIfNotGiven($('Url path map name: '), options.urlPathMapName, _);
      name = cli.interaction.promptIfNotGiven($('Rule name: '), name, _);
      options.path = cli.interaction.promptIfNotGiven($('Path: '), options.path, _);
      options.httpSettingsName = cli.interaction.promptIfNotGiven($('HTTP settings name: '), options.httpSettingsName, _);
      options.addressPoolName = cli.interaction.promptIfNotGiven($('The address pool name: '), options.addressPoolName, _);

      var networkManagementClient = getNetworkManagementClient(options);
      var appGateway = new AppGateway(cli, networkManagementClient);
      appGateway.addMapRule(resourceGroup, gatewayName, name, options, _);
    });

  appGateayMapRule.command('show [resource-group] [gateway-name] [url-path-map-name] [name]')
    .description($('Show url path map rule from application gateway'))
    .usage('[options] <resource-group> <gateway-name> <url-path-map-name> <name>')
    .option('-g, --resource-group <resource-group>', $('the name of the resource group'))
    .option('-w, --gateway-name <gateway-name>', $('the name of the application gateway'))
    .option('-u, --url-path-map-name <url-path-map-name>', $('the name of the url path map'))
    .option('-n, --name <name>', $('the name of the url path map rule'))
    .option('-s, --subscription <subscription>', $('the subscription identifier'))
    .execute(function (resourceGroup, gatewayName, urlPathMapName, name, options, _) {
      resourceGroup = cli.interaction.promptIfNotGiven($('Resource group name: '), resourceGroup, _);
      gatewayName = cli.interaction.promptIfNotGiven($('Application gateway name: '), gatewayName, _);
      urlPathMapName = cli.interaction.promptIfNotGiven($('URL path map name: '), urlPathMapName, _);
      name = cli.interaction.promptIfNotGiven($('Url path map name: '), name, _);

      var networkManagementClient = getNetworkManagementClient(options);
      var appGateway = new AppGateway(cli, networkManagementClient);
      appGateway.showUrlPathMapRule(resourceGroup, gatewayName, urlPathMapName, name, options, _);
    });

  appGateayMapRule.command('list [resource-group] [gateway-name] [url-path-map-name]')
    .description($('List url path map rule from application gateway'))
    .usage('[options] <resource-group> <gateway-name> <url-path-map-name>')
    .option('-g, --resource-group <resource-group>', $('the name of the resource group'))
    .option('-w, --gateway-name <gateway-name>', $('the name of the application gateway'))
    .option('-u, --url-path-map-name <url-path-map-name>', $('the name of the url path map'))
    .option('-s, --subscription <subscription>', $('the subscription identifier'))
    .execute(function (resourceGroup, gatewayName, urlPathMapName, options, _) {
      resourceGroup = cli.interaction.promptIfNotGiven($('Resource group name: '), resourceGroup, _);
      gatewayName = cli.interaction.promptIfNotGiven($('Application gateway name: '), gatewayName, _);
      urlPathMapName = cli.interaction.promptIfNotGiven($('URL path map name: '), urlPathMapName, _);

      var networkManagementClient = getNetworkManagementClient(options);
      var appGateway = new AppGateway(cli, networkManagementClient);
      appGateway.listUrlPathMapRules(resourceGroup, gatewayName, urlPathMapName, options, _);
    });

  appGateayMapRule.command('delete [resource-group] [gateway-name] [name]')
    .description($('Delete an url path map from an application gateway'))
    .usage('[options] <resource-group> <gateway-name> <name>')
    .option('-g, --resource-group <resource-group>', $('the name of the resource group'))
    .option('-w, --gateway-name <gateway-name>', $('the name of the application gateway'))
    .option('-u, --url-path-map-name <url-path-map-name>', $('the name of the url path map'))
    .option('-n, --name <name>', $('the name of the map rule'))
    .option('-q, --quiet', $('quiet mode, do not ask for delete confirmation'))
    .option('--nowait', $('does not wait for the operation to complete. Returns as soon as the intial request is received by the server.'))
    .option('-s, --subscription <subscription>', $('the subscription identifier'))
    .execute(function (resourceGroup, gatewayName, name, options, _) {
      resourceGroup = cli.interaction.promptIfNotGiven($('Resource group name: '), resourceGroup, _);
      gatewayName = cli.interaction.promptIfNotGiven($('Application gateway name: '), gatewayName, _);
      name = cli.interaction.promptIfNotGiven($('Url path map name: '), name, _);

      var networkManagementClient = getNetworkManagementClient(options);
      var appGateway = new AppGateway(cli, networkManagementClient);
      appGateway.removeMapRule(resourceGroup, gatewayName, name, options, _);
    });

  var appGatewaySslPolicy = appGateway.category('ssl-policy')
    .description('Commands to manage application gateway ssl policy');

  appGatewaySslPolicy.command('create [resource-group] [gateway-name]')
    .description($('Create an application gateway ssl policy'))
    .usage('[options] <resource-group> <gateway-name>')
    .option('-g, --resource-group <resource-group>', $('the name of the resource group'))
    .option('-w, --gateway-name <gateway-name>', $('the name of the application gateway'))
    .option('-d, --disable-ssl-protocols <disable-ssl-protocols>', util.format($('Comma separated list of SSL protocols to be disabled on application gateway' +
    '\n      supported values are [%s]'), constants.appGateway.ssl.protocols))
    .option('-s, --subscription <subscription>', $('the subscription identifier'))
    .execute(function(resourceGroup, gatewayName, options, _) {
      resourceGroup = cli.interaction.promptIfNotGiven($('Resource group: '), resourceGroup, _);
      gatewayName = cli.interaction.promptIfNotGiven($('Application gateway name: '), gatewayName, _);
      options.disableSslProtocols = cli.interaction.promptIfNotGiven($('Disable SSL protocols: '), options.disableSslProtocols, _);

      var networkManagementClient = getNetworkManagementClient(options);
      var appGateway = new AppGateway(cli, networkManagementClient);
      appGateway.addSslPolicy(resourceGroup, gatewayName, options, _);
    });

  appGatewaySslPolicy.command('delete [resource-group] [gateway-name]')
    .description($('Delete an application gateway ssl policy'))
    .usage('[options] <resource-group> <gateway-name>')
    .option('-g, --resource-group <resource-group>', $('the name of the resource group'))
    .option('-w, --gateway-name <gateway-name>', $('the name of the application gateway'))
    .option('-q, --quiet', $('quiet mode, do not ask for delete confirmation'))
    .option('-s, --subscription <subscription>', $('the subscription identifier'))
    .execute(function(resourceGroup, gatewayName, options, _) {
      resourceGroup = cli.interaction.promptIfNotGiven($('Resource group: '), resourceGroup, _);
      gatewayName = cli.interaction.promptIfNotGiven($('Application gateway name: '), gatewayName, _);

      var networkManagementClient = getNetworkManagementClient(options);
      var appGateway = new AppGateway(cli, networkManagementClient);
      appGateway.removeSslPolicy(resourceGroup, gatewayName, options, _);
    });

  appGatewaySslPolicy.command('show [resource-group] [gateway-name]')
    .description($('Show an application gateway ssl policy'))
    .usage('[options] <resource-group> <gateway-name>')
    .option('-g, --resource-group <resource-group>', $('the name of the resource group'))
    .option('-w, --gateway-name <gateway-name>', $('the name of the application gateway'))
    .option('-s, --subscription <subscription>', $('the subscription identifier'))
    .execute(function(resourceGroup, gatewayName, options, _) {
      resourceGroup = cli.interaction.promptIfNotGiven($('Resource group: '), resourceGroup, _);
      gatewayName = cli.interaction.promptIfNotGiven($('Application gateway name: '), gatewayName, _);

      var networkManagementClient = getNetworkManagementClient(options);
      var appGateway = new AppGateway(cli, networkManagementClient);
      appGateway.showSslPolicy(resourceGroup, gatewayName, options, _);
    });

  var appGatewayAuthCert = appGateway.category('auth-cert')
    .description('Commands to manage application gateway authentication certificates');

  appGatewayAuthCert.command('create [resource-group] [gateway-name] [name]')
    .description($('Create an application gateway authentication certificate'))
    .usage('[options] <resource-group> <gateway-name> <name>')
    .option('-g, --resource-group <resource-group>', $('the name of the resource group'))
    .option('-w, --gateway-name <gateway-name>', $('the name of the application gateway'))
    .option('-n, --name <name>', $('the application gateway authentication certificate name'))
    .option('-f, --cert-file <cert-file>', $('the certificate file for application gateway authentication certificate'))
    .option('-s, --subscription <subscription>', $('the subscription identifier'))
    .execute(function(resourceGroup, gatewayName, name, options, _) {
      resourceGroup = cli.interaction.promptIfNotGiven($('Resource group: '), resourceGroup, _);
      gatewayName = cli.interaction.promptIfNotGiven($('Application gateway name: '), gatewayName, _);
      name = cli.interaction.promptIfNotGiven($('Authentication certificate name: '), name, _);
      options.certFile = cli.interaction.promptIfNotGiven($('Certificate file: '), options.certFile, _);

      var networkManagementClient = getNetworkManagementClient(options);
      var appGateway = new AppGateway(cli, networkManagementClient);
      appGateway.addAuthCert(resourceGroup, gatewayName, name, options, _);
    });

  appGatewayAuthCert.command('set [resource-group] [gateway-name] [name]')
    .description($('Update an application gateway authentication certificate'))
    .usage('[options] <resource-group> <gateway-name> <name>')
    .option('-g, --resource-group <resource-group>', $('the name of the resource group'))
    .option('-w, --gateway-name <gateway-name>', $('the name of the application gateway'))
    .option('-n, --name <name>', $('the application gateway authentication certificate name'))
    .option('-f, --cert-file <cert-file>', $('the certificate file for application gateway authentication certificate'))
    .option('-s, --subscription <subscription>', $('the subscription identifier'))
    .execute(function(resourceGroup, gatewayName, name, options, _) {
      resourceGroup = cli.interaction.promptIfNotGiven($('Resource group: '), resourceGroup, _);
      gatewayName = cli.interaction.promptIfNotGiven($('Application gateway name: '), gatewayName, _);
      name = cli.interaction.promptIfNotGiven($('Authentication certificate name: '), name, _);
      options.certFile = cli.interaction.promptIfNotGiven($('Certificate file: '), options.certFile, _);

      var networkManagementClient = getNetworkManagementClient(options);
      var appGateway = new AppGateway(cli, networkManagementClient);
      appGateway.updateAuthCert(resourceGroup, gatewayName, name, options, _);
    });

  appGatewayAuthCert.command('list [resource-group] [gateway-name]')
    .description($('List an application gateway authentication certificates'))
    .usage('[options] <resource-group> <gateway-name>')
    .option('-g, --resource-group <resource-group>', $('the name of the resource group'))
    .option('-w, --gateway-name <gateway-name>', $('the name of the application gateway'))
    .option('-q, --quiet', $('quiet mode, do not ask for delete confirmation'))
    .option('-s, --subscription <subscription>', $('the subscription identifier'))
    .execute(function(resourceGroup, gatewayName, options, _) {
      resourceGroup = cli.interaction.promptIfNotGiven($('Resource group: '), resourceGroup, _);
      gatewayName = cli.interaction.promptIfNotGiven($('Application gateway name: '), gatewayName, _);

      var networkManagementClient = getNetworkManagementClient(options);
      var appGateway = new AppGateway(cli, networkManagementClient);
      appGateway.listAuthCert(resourceGroup, gatewayName, options, _);
    });

  appGatewayAuthCert.command('delete [resource-group] [gateway-name] [name]')
    .description($('Delete an application gateway authentication certificate'))
    .usage('[options] <resource-group> <gateway-name> <name>')
    .option('-g, --resource-group <resource-group>', $('the name of the resource group'))
    .option('-w, --gateway-name <gateway-name>', $('the name of the application gateway'))
    .option('-n, --name <name>', $('the application gateway authentication certificate name'))
    .option('-q, --quiet', $('quiet mode, do not ask for delete confirmation'))
    .option('-s, --subscription <subscription>', $('the subscription identifier'))
    .execute(function(resourceGroup, gatewayName, name, options, _) {
      resourceGroup = cli.interaction.promptIfNotGiven($('Resource group: '), resourceGroup, _);
      gatewayName = cli.interaction.promptIfNotGiven($('Application gateway name: '), gatewayName, _);
      name = cli.interaction.promptIfNotGiven($('Authentication certificate name: '), name, _);

      var networkManagementClient = getNetworkManagementClient(options);
      var appGateway = new AppGateway(cli, networkManagementClient);
      appGateway.removeAuthCert(resourceGroup, gatewayName, name, options, _);
    });

  appGatewayAuthCert.command('show [resource-group] [gateway-name] [name]')
    .description($('Show an application gateway authentication certificate'))
    .usage('[options] <resource-group> <gateway-name> <name>')
    .option('-g, --resource-group <resource-group>', $('the name of the resource group'))
    .option('-w, --gateway-name <gateway-name>', $('the name of the application gateway'))
    .option('-n, --name <name>', $('the application gateway authentication certificate name'))
    .option('-s, --subscription <subscription>', $('the subscription identifier'))
    .execute(function(resourceGroup, gatewayName, name, options, _) {
      resourceGroup = cli.interaction.promptIfNotGiven($('Resource group: '), resourceGroup, _);
      gatewayName = cli.interaction.promptIfNotGiven($('Application gateway name: '), gatewayName, _);
      name = cli.interaction.promptIfNotGiven($('Authentication certificate name: '), name, _);

      var networkManagementClient = getNetworkManagementClient(options);
      var appGateway = new AppGateway(cli, networkManagementClient);
      appGateway.showAuthCert(resourceGroup, gatewayName, name, options, _);
    });

  var expressRoute = network.category('express-route')
    .description($('Commands to manage express routes'));

  var expressRouteProvider = expressRoute.category('provider')
    .description($('Commands to manage express route service providers'));

  expressRouteProvider.command('list')
    .description($('List express route service providers'))
    .usage('[options]')
    .option('-s, --subscription <subscription>', $('the subscription identifier'))
    .execute(function (options, _) {
      var networkManagementClient = getNetworkManagementClient(options);
      var expressRoute = new ExpressRoute(cli, networkManagementClient);
      expressRoute.listProviders(options, _);
    });

  var expressRouteCircuit = expressRoute.category('circuit')
    .description($('Commands to manage express routes circuits'));

  expressRouteCircuit.command('create [resource-group] [name] [location]')
    .description($('Create express route circuit'))
    .usage('[options] <resource-group> <name> <location>')
    .option('-g, --resource-group <resource-group>', $('the name of the resource group'))
    .option('-n, --name <name>', $('the name of the express route circuit'))
    .option('-l, --location <location>', $('the location'))
    .option('-p, --service-provider-name <service-provider-name>', $('the service provider name'))
    .option('-i, --peering-location <peering-location>', $('the service provider peering location'))
    .option('-b, --bandwidth-in-mbps <bandwidth-in-mbps>', $('the bandwidth in Mbps'))
    .option('-e, --sku-tier <sku-tier>', $('the sku tier'))
    .option('-f, --sku-family <sku-family>', $('the sku family'))
    .option('-t, --tags <tags>', $(constants.help.tags.create))
    .option('-s, --subscription <subscription>', $('the subscription identifier'))
    .execute(function (resourceGroup, name, location, options, _) {
      resourceGroup = cli.interaction.promptIfNotGiven($('Resource group name: '), resourceGroup, _);
      name = cli.interaction.promptIfNotGiven($('Express route name: '), name, _);
      options.location = cli.interaction.promptIfNotGiven($('Location: '), location, _);
      options.serviceProviderName = cli.interaction.promptIfNotGiven($('Service provider name: '), options.serviceProviderName, _);
      options.peeringLocation = cli.interaction.promptIfNotGiven($('Peering location: '), options.peeringLocation, _);

      var networkManagementClient = getNetworkManagementClient(options);
      var expressRoute = new ExpressRoute(cli, networkManagementClient);
      expressRoute.createCircuit(resourceGroup, name, options, _);
    });

  expressRouteCircuit.command('set [resource-group] [name]')
    .description($('Set an express route circuit'))
    .usage('[options] <resource-group> <name>')
    .option('-g, --resource-group <resource-group>', $('the name of the resource group'))
    .option('-n, --name <name>', $('the name of the express route circuit'))
    .option('-b, --bandwidth-in-mbps <bandwidth-in-mbps>', $('the bandwidth in Mbps'))
    .option('-e, --sku-tier <sku-tier>', $('the sku tier'))
    .option('-f, --sku-family <sku-family>', $('the sku family'))
    .option('-t, --tags [tags]', $(constants.help.tags.set))
    .option('-s, --subscription <subscription>', $('the subscription identifier'))
    .execute(function (resourceGroup, name, options, _) {
      resourceGroup = cli.interaction.promptIfNotGiven($('Resource group name: '), resourceGroup, _);
      name = cli.interaction.promptIfNotGiven($('Express route name: '), name, _);

      var networkManagementClient = getNetworkManagementClient(options);
      var expressRoute = new ExpressRoute(cli, networkManagementClient);
      expressRoute.setCircuit(resourceGroup, name, options, _);
    });

  expressRouteCircuit.command('list [resource-group]')
    .description($('Get all express route circuits'))
    .usage('[options] [resource-group]')
    .option('-g, --resource-group <resource-group>', $('the name of the resource group'))
    .option('-s, --subscription <subscription>', $('the subscription identifier'))
    .execute(function (resourceGroup, options, _) {
      options.resourceGroup = resourceGroup;
      var networkManagementClient = getNetworkManagementClient(options);
      var expressRoute = new ExpressRoute(cli, networkManagementClient);
      expressRoute.listCircuits(options, _);
    });

  expressRouteCircuit.command('show [resource-group] [name]')
    .description($('Create express route circuit'))
    .usage('[options] <resource-group> <name>')
    .option('-g, --resource-group <resource-group>', $('the name of the resource group'))
    .option('-n, --name <name>', $('the name of the express route circuit'))
    .option('-s, --subscription <subscription>', $('the subscription identifier'))
    .execute(function (resourceGroup, name, options, _) {
      resourceGroup = cli.interaction.promptIfNotGiven($('Resource group name: '), resourceGroup, _);
      name = cli.interaction.promptIfNotGiven($('Express route name: '), name, _);

      var networkManagementClient = getNetworkManagementClient(options);
      var expressRoute = new ExpressRoute(cli, networkManagementClient);
      expressRoute.showCircuit(resourceGroup, name, options, _);
    });

  expressRouteCircuit.command('delete [resource-group] [name]')
    .description($('Delete an express route circuit'))
    .usage('[options] <resource-group> <name>')
    .option('-g, --resource-group <resource-group>', $('the name of the resource group'))
    .option('-n, --name <name>', $('the name of the express route circuit'))
    .option('-q, --quiet', $('quiet mode, do not ask for delete confirmation'))
    .option('-s, --subscription <subscription>', $('the subscription identifier'))
    .execute(function (resourceGroup, name, options, _) {
      resourceGroup = cli.interaction.promptIfNotGiven($('Resource group name: '), resourceGroup, _);
      name = cli.interaction.promptIfNotGiven($('Express route name: '), name, _);

      var networkManagementClient = getNetworkManagementClient(options);
      var expressRoute = new ExpressRoute(cli, networkManagementClient);
      expressRoute.deleteCircuit(resourceGroup, name, options, _);
    });

  var expressRoutePeering = expressRoute.category('peering')
    .description($('Commands to manage express route peerings'));

  expressRoutePeering.command('create [resource-group] [circuit-name] [name]')
    .description($('Create express route peering'))
    .usage('[options] <resource-group> <circuit-name> <name>')
    .option('-g, --resource-group <resource-group>', $('the name of the resource group'))
    .option('-c, --circuit-name <circuit-name>', $('the name of the express route circuit'))
    .option('-n, --name <name>', $('the name of the express route circuit peering'))
    .option('-y, --type <type>', util.format($('the express route circuit peering type,' +
      '\n     supported types [%s}'), constants.expressRoute.peering.type))
    .option('-a, --azure-asn <azure-asn>', $('the express route circuit peering azure ASN'))
    .option('-p, --peer-asn <peer-asn>', $('the express route circuit peering peer ASN'))
    .option('-r, --primary-address-prefix <primary-address-prefix>', $('the primary address prefix,' +
      '\n     must be valid CIDR format'))
    .option('-o, --secondary-address-prefix <secondary-address-prefix>', $('the secondary address prefix, must be valid CIDR format'))
    .option('-d, --primary-azure-port <primary-azure-port>', $('the primary azure port'))
    .option('-b, --secondary-azure-port <secondary-azure-port>', $('the secondary azure port'))
    .option('-k, --shared-key <shared-key>', $('the shared key'))
    .option('-i, --vlan-id <vlan-id>', $('the identifier that is used to identify the customer'))
    .option('-f, --ms-advertised-public-prefixes <ms-advertised-public-prefixes>', $('comma separated list of prefixes that will be advertised through the BGP peering'))
    .option('-m, --ms-advertised-public-prefix-state <ms-advertised-public-prefix-state>', util.format($('specifies the configuration state of the BGP session,' +
      '\n      one of [%s]'), constants.expressRoute.peering.publicPrefixState))
    .option('-l, --ms-customer-asn <ms-customer-asn>', $('ASN of the customer'))
    .option('-u, --ms-routing-registry-name <ms-routing-registry-name>', util.format($('Internet Routing Registry / Regional Internet Registry,' +
      '\n     supported values are [%s]'), constants.expressRoute.peering.registryName))
    .option('-s, --subscription <subscription>', $('the subscription identifier'))
    .execute(function (resourceGroup, circuitName, name, options, _) {
      resourceGroup = cli.interaction.promptIfNotGiven($('Resource group name: '), resourceGroup, _);
      circuitName = cli.interaction.promptIfNotGiven($('Express route circuit name: '), circuitName, _);
      name = cli.interaction.promptIfNotGiven($('Express route peering name: '), name, _);
      options.primaryAddressPrefix = cli.interaction.promptIfNotGiven($('Primary address prefix: '), options.primaryAddressPrefix, _);
      options.secondaryAddressPrefix = cli.interaction.promptIfNotGiven($('Secondary address prefix: '), options.secondaryAddressPrefix, _);

      var networkManagementClient = getNetworkManagementClient(options);
      var expressRoute = new ExpressRoute(cli, networkManagementClient);
      expressRoute.createPeering(resourceGroup, circuitName, name, options, _);
    });

  expressRoutePeering.command('set [resource-group] [circuit-name] [name]')
    .description($('Set express route peering'))
    .usage('[options] <resource-group> <circuit-name> <name>')
    .option('-g, --resource-group <resource-group>', $('the name of the resource group'))
    .option('-c, --circuit-name <circuit-name>', $('the name of the express route circuit'))
    .option('-n, --name <name>', $('the name of the express route circuit peering'))
    .option('-a, --azure-asn <azure-asn>', $('the express route circuit peering azure ASN'))
    .option('-p, --peer-asn <peer-asn>', $('the express route circuit peering peer ASN'))
    .option('-r, --primary-address-prefix <primary-address-prefix>', $('the primary address prefix,' +
      '\n     must be valid CIDR format'))
    .option('-o, --secondary-address-prefix <secondary-address-prefix>', $('the secondary address prefix, must be valid CIDR format'))
    .option('-d, --primary-azure-port <primary-azure-port>', $('the primary azure port'))
    .option('-b, --secondary-azure-port <secondary-azure-port>', $('the secondary azure port'))
    .option('-k, --shared-key <shared-key>', $('the shared key'))
    .option('-i, --vlan-id <vlan-id>', $('the identifier that is used to identify the customer'))
    .option('-f, --ms-advertised-public-prefixes <ms-advertised-public-prefixes>', $('comma separated list of prefixes that will be advertised through the BGP peering'))
    .option('-m, --ms-advertised-public-prefix-state <ms-advertised-public-prefix-state>', util.format($('specifies the configuration state of the BGP session,' +
      '\n      one of [%s]'), constants.expressRoute.peering.publicPrefixState))
    .option('-l, --ms-customer-asn <ms-customer-asn>', $('ASN of the customer'))
    .option('-u, --ms-routing-registry-name <ms-routing-registry-name>', util.format($('Internet Routing Registry / Regional Internet Registry,' +
      '\n     supported values are [%s]'), constants.expressRoute.peering.registryName))
    .option('-s, --subscription <subscription>', $('the subscription identifier'))
    .execute(function (resourceGroup, circuitName, name, options, _) {
      resourceGroup = cli.interaction.promptIfNotGiven($('Resource group name: '), resourceGroup, _);
      circuitName = cli.interaction.promptIfNotGiven($('Express route circuit name: '), circuitName, _);
      name = cli.interaction.promptIfNotGiven($('Express route peering name: '), name, _);

      var networkManagementClient = getNetworkManagementClient(options);
      var expressRoute = new ExpressRoute(cli, networkManagementClient);
      expressRoute.setPeering(resourceGroup, circuitName, name, options, _);
    });

  expressRoutePeering.command('show [resource-group] [circuit-name] [name]')
    .description($('Get peering details'))
    .usage('[options] <resource-group> <circuit-name> <name>')
    .option('-g, --resource-group <resource-group>', $('the name of the resource group'))
    .option('-c, --circuit-name <circuit-name>', $('the name of the express route circuit'))
    .option('-n, --name <name>', $('the name of the express route circuit express route peering'))
    .option('-s, --subscription <subscription>', $('the subscription identifier'))
    .execute(function (resourceGroup, circuitName, name, options, _) {
      resourceGroup = cli.interaction.promptIfNotGiven($('Resource group name: '), resourceGroup, _);
      circuitName = cli.interaction.promptIfNotGiven($('Express route circuit name: '), circuitName, _);
      name = cli.interaction.promptIfNotGiven($('Express route peering name: '), name, _);

      var networkManagementClient = getNetworkManagementClient(options);
      var expressRoute = new ExpressRoute(cli, networkManagementClient);
      expressRoute.showPeering(resourceGroup, circuitName, name, options, _);
    });

  expressRoutePeering.command('list [resource-group] [circuit-name]')
    .description($('List Peerings of Express Circuit'))
    .usage('[options] <resource-group> <circuit-name>')
    .option('-g, --resource-group <resource-group>', $('the name of the resource group'))
    .option('-c, --circuit-name <circuit-name>', $('the name of the express route circuit'))
    .option('-s, --subscription <subscription>', $('the subscription identifier'))
    .execute(function (resourceGroup, circuitName, options, _) {
      resourceGroup = cli.interaction.promptIfNotGiven($('Resource group name: '), resourceGroup, _);
      circuitName = cli.interaction.promptIfNotGiven($('Express route circuit name: '), circuitName, _);

      var networkResourceProviderClient = getNetworkManagementClient(options);
      var expressRoute = new ExpressRoute(cli, networkResourceProviderClient);
      expressRoute.listPeering(resourceGroup, circuitName, options, _);
    });

  expressRoutePeering.command('delete [resource-group] [circuit-name] [name]')
    .description($('Delete express route peering'))
    .usage('[options] <resource-group> <circuit-name> <name>')
    .option('-g, --resource-group <resource-group>', $('the name of the resource group'))
    .option('-c, --circuit-name <circuit-name>', $('the name of the express route circuit'))
    .option('-n, --name <name>', $('the name of the express route circuit express route peering'))
    .option('-q, --quiet', $('quiet mode, do not ask for delete confirmation'))
    .option('-s, --subscription <subscription>', $('the subscription identifier'))
    .execute(function (resourceGroup, circuitName, name, options, _) {
      resourceGroup = cli.interaction.promptIfNotGiven($('Resource group name: '), resourceGroup, _);
      circuitName = cli.interaction.promptIfNotGiven($('Express route circuit name: '), circuitName, _);
      name = cli.interaction.promptIfNotGiven($('Express route peering name: '), name, _);

      var networkManagementClient = getNetworkManagementClient(options);
      var expressRoute = new ExpressRoute(cli, networkManagementClient);
      expressRoute.deletePeering(resourceGroup, circuitName, name, options, _);
    });

  var expressRouteAuthorization = expressRoute.category('authorization')
    .description($('Commands to manage express routes authorization'));

  expressRouteAuthorization.command('create [resource-group] [circuit-name] [auth-name]')
    .description($('Create express route circuit authorization'))
    .usage('[options] <resource-group> <circuit-name> <auth-name>')
    .option('-g, --resource-group <resource-group>', $('the name of the resource group'))
    .option('-c, --circuit-name <circuit-name>', $('the name of the express route circuit'))
    .option('-n, --auth-name <auth-name>', $('the name of the express route circuit authorization'))
    .option('-k, --key <key>', $('the express route circuit authorization key'))
    .option('-s, --subscription <subscription>', $('the subscription identifier'))
    .execute(function (resourceGroup, circuitName, authName, options, _) {
      resourceGroup = cli.interaction.promptIfNotGiven($('Resource group name: '), resourceGroup, _);
      circuitName = cli.interaction.promptIfNotGiven($('Express route circuit name: '), circuitName, _);
      authName = cli.interaction.promptIfNotGiven($('Express route express route authorization name: '), authName, _);
      options.key = cli.interaction.promptIfNotGiven($('Express route authorization key: '), options.key, _);

      var networkManagementClient = getNetworkManagementClient(options);
      var expressRoute = new ExpressRoute(cli, networkManagementClient);
      expressRoute.createAuthorization(resourceGroup, circuitName, authName, options, _);
    });

  expressRouteAuthorization.command('set [resource-group] [circuit-name] [auth-name]')
    .description($('Set express route circuit authorization'))
    .usage('[options] <resource-group> <circuit-name> <auth-name>')
    .option('-g, --resource-group <resource-group>', $('the name of the resource group'))
    .option('-c, --circuit-name <circuit-name>', $('the name of the express route circuit'))
    .option('-n, --auth-name <auth-name>', $('the name of the express route circuit authorization'))
    .option('-k, --key <key>', $('the express route circuit authorization key'))
    .option('-s, --subscription <subscription>', $('the subscription identifier'))
    .execute(function (resourceGroup, circuitName, authName, options, _) {
      resourceGroup = cli.interaction.promptIfNotGiven($('Resource group name: '), resourceGroup, _);
      circuitName = cli.interaction.promptIfNotGiven($('Express route circuit name: '), circuitName, _);
      authName = cli.interaction.promptIfNotGiven($('Express route authorization name: '), authName, _);

      var networkManagementClient = getNetworkManagementClient(options);
      var expressRoute = new ExpressRoute(cli, networkManagementClient);
      expressRoute.setAuthorization(resourceGroup, circuitName, authName, options, _);
    });

  expressRouteAuthorization.command('show [resource-group] [circuit-name] [auth-name]')
    .description($('Show express route circuit authorization'))
    .usage('[options] <resource-group> <circuit-name> <auth-name>')
    .option('-g, --resource-group <resource-group>', $('the name of the resource group'))
    .option('-c, --circuit-name <circuit-name>', $('the name of the express route circuit'))
    .option('-n, --auth-name <auth-name>', $('the name of the express route circuit express route authorization'))
    .option('-s, --subscription <subscription>', $('the subscription identifier'))
    .execute(function (resourceGroup, circuitName, authName, options, _) {
      resourceGroup = cli.interaction.promptIfNotGiven($('Resource group name: '), resourceGroup, _);
      circuitName = cli.interaction.promptIfNotGiven($('Express route circuit name: '), circuitName, _);
      authName = cli.interaction.promptIfNotGiven($('Express route authorization name: '), authName, _);

      var networkManagementClient = getNetworkManagementClient(options);
      var expressRoute = new ExpressRoute(cli, networkManagementClient);
      expressRoute.showAuthorization(resourceGroup, circuitName, authName, options, _);
    });

  expressRouteAuthorization.command('delete [resource-group] [circuit-name] [auth-name]')
    .description($('Delete express route circuit authorization'))
    .usage('[options] <resource-group> <circuit-name> <auth-name>')
    .option('-g, --resource-group <resource-group>', $('the name of the resource group'))
    .option('-c, --circuit-name <circuit-name>', $('the name of the express route circuit'))
    .option('-n, --auth-name <auth-name>', $('the name of the express route circuit express route authorization'))
    .option('-q, --quiet', $('quiet mode, do not ask for delete confirmation'))
    .option('-s, --subscription <subscription>', $('the subscription identifier'))
    .execute(function (resourceGroup, circuitName, authName, options, _) {
      resourceGroup = cli.interaction.promptIfNotGiven($('Resource group name: '), resourceGroup, _);
      circuitName = cli.interaction.promptIfNotGiven($('Express route circuit name: '), circuitName, _);
      authName = cli.interaction.promptIfNotGiven($('Express route express route authorization name: '), authName, _);

      var networkManagementClient = getNetworkManagementClient(options);
      var expressRoute = new ExpressRoute(cli, networkManagementClient);
      expressRoute.deleteAuthorization(resourceGroup, circuitName, authName, options, _);
    });

  expressRouteAuthorization.command('list [resource-group] [circuit-name]')
    .description($('Get all express route circuit authorizations'))
    .usage('[options] <resource-group> <circuit-name>')
    .option('-g, --resource-group <resource-group>', $('the name of the resource group'))
    .option('-c, --circuit-name <circuit-name>', $('the name of the express route circuit'))
    .option('-s, --subscription <subscription>', $('the subscription identifier'))
    .execute(function (resourceGroup, circuitName, options, _) {
      resourceGroup = cli.interaction.promptIfNotGiven($('Resource group name: '), resourceGroup, _);
      circuitName = cli.interaction.promptIfNotGiven($('Express route circuit name: '), circuitName, _);

      var networkManagementClient = getNetworkManagementClient(options);
      var expressRoute = new ExpressRoute(cli, networkManagementClient);
      expressRoute.listAuthorization(resourceGroup, circuitName, options, _);
    });

  function getNetworkManagementClient(options) {
    var subscription = profile.current.getSubscription(options.subscription);
    return utils.createNetworkManagementClient(subscription);
  }

  function getTrafficManagementClient(options) {
    var subscription = profile.current.getSubscription(options.subscription);
    return utils.createTrafficManagerResourceProviderClient(subscription);
  }

  function getDnsManagementClient(options) {
    var subscription = profile.current.getSubscription(options.subscription);
    return utils.createDnsResourceProviderClient(subscription);
  }
};<|MERGE_RESOLUTION|>--- conflicted
+++ resolved
@@ -3083,43 +3083,13 @@
       appGateway.addHttpListener(resourceGroup, gatewayName, name, options, _);
     });
 
-<<<<<<< HEAD
-  appGatewayHttpListener.command('show [resource-group] [gateway-name] [name]')
-    .description($('Show HTTP listener from application gateway'))
-=======
+
   appGatewayHttpListener.command('set [resource-group] [gateway-name] [name]')
     .description($('Set an http listener from application gateway'))
->>>>>>> b7f9ed86
     .usage('[options] <resource-group> <gateway-name> <name>')
     .option('-g, --resource-group <resource-group>', $('the name of the resource group'))
     .option('-w, --gateway-name <gateway-name>', $('the name of the application gateway'))
     .option('-n, --name <name>', $('the name of the HTTP listener'))
-<<<<<<< HEAD
-    .option('-s, --subscription <subscription>', $('the subscription identifier'))
-    .execute(function (resourceGroup, gatewayName, name, options, _) {
-      resourceGroup = cli.interaction.promptIfNotGiven($('Resource group name: '), resourceGroup, _);
-      gatewayName = cli.interaction.promptIfNotGiven($('Application gateway name: '), gatewayName, _);
-      name = cli.interaction.promptIfNotGiven($('HTTP listener name: '), name, _);
-
-      var networkManagementClient = getNetworkManagementClient(options);
-      var appGateway = new AppGateway(cli, networkManagementClient);
-      appGateway.showHttpListener(resourceGroup, gatewayName, name, options, _);
-    });
-
-  appGatewayHttpListener.command('list [resource-group] [gateway-name]')
-    .description($('List HTTP listeners from application gateway'))
-    .usage('[options] <resource-group> <gateway-name> ')
-    .option('-g, --resource-group <resource-group>', $('the name of the resource group'))
-    .option('-w, --gateway-name <gateway-name>', $('the name of the application gateway'))
-    .option('-s, --subscription <subscription>', $('the subscription identifier'))
-    .execute(function (resourceGroup, gatewayName, options, _) {
-      resourceGroup = cli.interaction.promptIfNotGiven($('Resource group name: '), resourceGroup, _);
-      gatewayName = cli.interaction.promptIfNotGiven($('Application gateway name: '), gatewayName, _);
-
-      var networkManagementClient = getNetworkManagementClient(options);
-      var appGateway = new AppGateway(cli, networkManagementClient);
-      appGateway.listHttpListeners(resourceGroup, gatewayName, options, _);
-=======
     .option('-r, --protocol <protocol>', util.format($('the protocol, supported values are \[%s\]'),
       constants.appGateway.httpListener.protocol))
     .option('-c, --ssl-cert <ssl-cert>', util.format($('the name of an existing SSL certificate.' +
@@ -3133,7 +3103,38 @@
       var networkManagementClient = getNetworkManagementClient(options);
       var appGateway = new AppGateway(cli, networkManagementClient);
       appGateway.setHttpListener(resourceGroup, gatewayName, name, options, _);
->>>>>>> b7f9ed86
+    });
+
+  appGatewayHttpListener.command('show [resource-group] [gateway-name] [name]')
+    .description($('Show HTTP listener from application gateway'))
+    .usage('[options] <resource-group> <gateway-name> <name>')
+    .option('-g, --resource-group <resource-group>', $('the name of the resource group'))
+    .option('-w, --gateway-name <gateway-name>', $('the name of the application gateway'))
+    .option('-n, --name <name>', $('the name of the HTTP listener'))
+    .option('-s, --subscription <subscription>', $('the subscription identifier'))
+    .execute(function (resourceGroup, gatewayName, name, options, _) {
+      resourceGroup = cli.interaction.promptIfNotGiven($('Resource group name: '), resourceGroup, _);
+      gatewayName = cli.interaction.promptIfNotGiven($('Application gateway name: '), gatewayName, _);
+      name = cli.interaction.promptIfNotGiven($('HTTP listener name: '), name, _);
+
+      var networkManagementClient = getNetworkManagementClient(options);
+      var appGateway = new AppGateway(cli, networkManagementClient);
+      appGateway.showHttpListener(resourceGroup, gatewayName, name, options, _);
+    });
+
+  appGatewayHttpListener.command('list [resource-group] [gateway-name]')
+    .description($('List HTTP listeners from application gateway'))
+    .usage('[options] <resource-group> <gateway-name> ')
+    .option('-g, --resource-group <resource-group>', $('the name of the resource group'))
+    .option('-w, --gateway-name <gateway-name>', $('the name of the application gateway'))
+    .option('-s, --subscription <subscription>', $('the subscription identifier'))
+    .execute(function (resourceGroup, gatewayName, options, _) {
+      resourceGroup = cli.interaction.promptIfNotGiven($('Resource group name: '), resourceGroup, _);
+      gatewayName = cli.interaction.promptIfNotGiven($('Application gateway name: '), gatewayName, _);
+
+      var networkManagementClient = getNetworkManagementClient(options);
+      var appGateway = new AppGateway(cli, networkManagementClient);
+      appGateway.listHttpListeners(resourceGroup, gatewayName, options, _);
     });
 
   appGatewayHttpListener.command('delete [resource-group] [gateway-name] [name]')
