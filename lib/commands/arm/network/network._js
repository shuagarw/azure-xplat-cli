--- conflicted
+++ resolved
@@ -96,7 +96,6 @@
       networkClient.listVNet(resourceGroup, options, _);
     });
 
-<<<<<<< HEAD
   var vNetAddressPrefix = vnet.category('addressprefix')
     .description($('Commands to manage your virtual network address prefixes'));
 
@@ -161,12 +160,8 @@
       networkClient.showSubnet(resourceGroup, name, subnetName, options, _);
     });
 
-  var publicip = network.category('publicip')
-    .description($('Commands to manage your public IP addresses'));
-=======
   var dnsserver = vnet.category('dnsserver')
     .description($('Commands to manage virtual network dns servers'));
->>>>>>> 4d963f40
 
   dnsserver.command('register <resourceGroup> <name> [dnsIp]')
     .description($('Register a DNS Server with current virtual network'))
@@ -205,17 +200,6 @@
       networkClient.listDnsServers(resourceGroup, name, options, _);
     });
 
-<<<<<<< HEAD
-  publicip.command('list [resourceGroup]')
-    .description($('Lists the public ip addresses within a resource group'))
-    .usage('[options] <resourceGroup>')
-    .option('-g, --resource-group <resourceGroup>', $('the resource group name'))
-    .option('--subscription <subscription>', $('the subscription identifier'))
-    .execute(function (resourceGroup, options, _) {
-      resourceGroup = cli.interaction.promptIfNotGiven($('Resource group name: '), resourceGroup, _);
-      var networkClient = new NetworkClient(cli, options.subscription);
-      networkClient.listPublicIPs(resourceGroup, options, _);
-=======
   var subnet = vnet.category('subnet')
     .description($('Commands to manage virtual network subnets'));
 
@@ -281,8 +265,67 @@
 
       var networkClient = new NetworkClient(cli, options.subscription);
       networkClient.deleteSubnet(resourceGroup, vnet, subnetName, options, _);
->>>>>>> 4d963f40
-    });
+    });
+
+  var publicip = network.category('publicip')
+    .description($('Commands to manage your public IP addresses'));
+
+  publicip.command('create <resourceGroup> <name>')
+    .description($('Create a public ip address within a resource group'))
+    .usage('[options] <resourceGroup> <name>')
+    .option('-l, --location <location>', $('the location'))
+    .option('-n, --domain-name <domainName>', $('the public ip domain name, this set DNS to <domain-name>.<location>.cloudapp.azure.com'))
+    .option('-m, --allocation-method <allocationmethod>', $('the public ip allocation method, valid values are "Dynamic"'))
+    .option('-t, --idletimeout <idletimeout>', $('the public ip idle timeout'))
+    .option('--subscription <subscription>', $('the subscription identifier'))
+    .execute(function (resourceGroup, name, options, _) {
+      options.location = cli.interaction.promptIfNotGiven($('Location: '), options.location, _);
+      options.domainName = cli.interaction.promptIfNotGiven($('Domain name: '), options.domainName, _);
+
+      var networkClient = new NetworkClient(cli, options.subscription);
+      networkClient.createPublicIP(resourceGroup, name, options, _);
+    });
+
+  publicip.command('show [resourceGroup] [name]')
+    .description($('Gets one public address within a resource group'))
+    .usage('[options] <resourceGroup> <name>')
+    .option('-g, --resource-group <resourceGroup>', $('the resource group name'))
+    .option('-n, --name <name>', $('the virtual machine name'))
+    .option('--subscription <subscription>', $('the subscription identifier'))
+    .execute(function (resourceGroup, name, options, _) {
+      resourceGroup = cli.interaction.promptIfNotGiven($('Resource group name: '), resourceGroup, _);
+      name = cli.interaction.promptIfNotGiven($('Public ip address name: '), name, _);
+
+      var networkClient = new NetworkClient(cli, options.subscription);
+      networkClient.showPublicIP(resourceGroup, name, options, _);
+    });
+
+  publicip.command('delete [resourceGroup] [name]')
+    .description($('Deletes one public address within a resource group'))
+    .usage('[options] <resourceGroup> <name>')
+    .option('-g, --resource-group <resourceGroup>', $('the resource group name'))
+    .option('-n, --name <name>', $('the virtual machine name'))
+    .option('-q, --quiet', $('quiet mode, do not ask for delete confirmation'))
+    .option('--subscription <subscription>', $('the subscription identifier'))
+    .execute(function (resourceGroup, name, options, _) {
+      resourceGroup = cli.interaction.promptIfNotGiven($('Resource group name: '), resourceGroup, _);
+      name = cli.interaction.promptIfNotGiven($('Public ip address name: '), name, _);
+
+      var networkClient = new NetworkClient(cli, options.subscription);
+      networkClient.deletePublicIP(resourceGroup, name, options, _);
+    });
+
+  publicip.command('list [resourceGroup]')
+    .description($('Lists the public ip addresses within a resource group'))
+    .usage('[options] <resourceGroup>')
+    .option('-g, --resource-group <resourceGroup>', $('the resource group name'))
+    .option('--subscription <subscription>', $('the subscription identifier'))
+    .execute(function (resourceGroup, options, _) {
+      resourceGroup = cli.interaction.promptIfNotGiven($('Resource group name: '), resourceGroup, _);
+      var networkClient = new NetworkClient(cli, options.subscription);
+      networkClient.listPublicIPs(resourceGroup, options, _);
+    });
+
 
   var loadbalancer = network.category('loadbalancer')
     .description($('Commands to manage your load balancers'));
@@ -349,68 +392,6 @@
       networkClient.importLoadBalancer(resourceGroup, name, options, _);
     });
 
-<<<<<<< HEAD
-=======
-  var publicip = network.category('publicip')
-    .description($('Commands to manage your public IP addresses'));
-
-  publicip.command('create <resourceGroup> <name>')
-    .description($('Create a public ip address within a resource group'))
-    .usage('[options] <resourceGroup> <name>')
-    .option('-l, --location <location>', $('the location'))
-    .option('-n, --domain-name <domainName>', $('the public ip domain name, this set DNS to <domain-name>.<location>.cloudapp.azure.com'))
-    .option('-m, --allocation-method <allocationmethod>', $('the public ip allocation method, valid values are "Dynamic"'))
-    .option('-t, --idletimeout <idletimeout>', $('the public ip idle timeout'))
-    .option('--subscription <subscription>', $('the subscription identifier'))
-    .execute(function (resourceGroup, name, options, _) {
-      options.location = cli.interaction.promptIfNotGiven($('Location: '), options.location, _);
-      options.domainName = cli.interaction.promptIfNotGiven($('Domain name: '), options.domainName, _);
-
-      var networkClient = new NetworkClient(cli, options.subscription);
-      networkClient.createPublicIP(resourceGroup, name, options, _);
-    });
-
-  publicip.command('show [resourceGroup] [name]')
-    .description($('Gets one public address within a resource group'))
-    .usage('[options] <resourceGroup> <name>')
-    .option('-g, --resource-group <resourceGroup>', $('the resource group name'))
-    .option('-n, --name <name>', $('the virtual machine name'))
-    .option('--subscription <subscription>', $('the subscription identifier'))
-    .execute(function (resourceGroup, name, options, _) {
-      resourceGroup = cli.interaction.promptIfNotGiven($('Resource group name: '), resourceGroup, _);
-      name = cli.interaction.promptIfNotGiven($('Public ip address name: '), name, _);
-
-      var networkClient = new NetworkClient(cli, options.subscription);
-      networkClient.showPublicIP(resourceGroup, name, options, _);
-    });
-
-  publicip.command('delete [resourceGroup] [name]')
-    .description($('Deletes one public address within a resource group'))
-    .usage('[options] <resourceGroup> <name>')
-    .option('-g, --resource-group <resourceGroup>', $('the resource group name'))
-    .option('-n, --name <name>', $('the virtual machine name'))
-    .option('-q, --quiet', $('quiet mode, do not ask for delete confirmation'))
-    .option('--subscription <subscription>', $('the subscription identifier'))
-    .execute(function (resourceGroup, name, options, _) {
-      resourceGroup = cli.interaction.promptIfNotGiven($('Resource group name: '), resourceGroup, _);
-      name = cli.interaction.promptIfNotGiven($('Public ip address name: '), name, _);
-
-      var networkClient = new NetworkClient(cli, options.subscription);
-      networkClient.deletePublicIP(resourceGroup, name, options, _);
-    });
-
-  publicip.command('list [resourceGroup]')
-    .description($('Lists the public ip addresses within a resource group'))
-    .usage('[options] <resourceGroup>')
-    .option('-g, --resource-group <resourceGroup>', $('the resource group name'))
-    .option('--subscription <subscription>', $('the subscription identifier'))
-    .execute(function (resourceGroup, options, _) {
-      resourceGroup = cli.interaction.promptIfNotGiven($('Resource group name: '), resourceGroup, _);
-      var networkClient = new NetworkClient(cli, options.subscription);
-      networkClient.listPublicIPs(resourceGroup, options, _);
-    });
-
->>>>>>> 4d963f40
   var nic = network.category('nic')
     .description($('Commands to manage your Network Interfaces'));
 
