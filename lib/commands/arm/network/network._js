'use strict';

var util = require('util');
var utils = require('../../../util/utils');
var Constants = require('./constants');
var NetworkClient = require('./networkClient');

var $ = utils.getLocaleString;

exports.init = function (cli) {
  var network = cli.category('network')
    .description($('Commands to manage network resources'));

  var vnet = network.category('vnet')
    .description($('Commands to manage virtual networks'));

  vnet.command('create [resource-group] [name] [location]')
    .description('Creates virtual network within a resource group')
    .usage('[options] <resource-group> <name> <location>')
    .option('-g, --resource-group <resource-group>', $('the name of the resource group'))
    .option('-n, --name <name>', $('the name of the virtual network'))
    .option('-l, --location <location>', $('the location'))
    .option('-a, --address-prefixes <address-prefixes>', $('the comma separated list of address prefixes for this virtual network.' +
    '\n     For example -a 10.0.0.0/24,10.0.1.0/24.' +
    '\n     Default value is 10.0.0.0/8'))
    .option('-d, --dns-servers <dns-servers>', $('the comma separated list of DNS servers IP addresses'))
    .option('-t, --tags <tags>', $('the tags set on this virtual network.' +
    '\n     Can be multiple. In the format of "name=value".' +
    '\n     Name is required and value is optional.' +
    '\n     For example, -t tag1=value1;tag2'))
    .option('-s, --subscription <subscription>', $('the subscription identifier'))
    .execute(function (resourceGroup, name, location, options, _) {
      resourceGroup = cli.interaction.promptIfNotGiven($('Resource group name: '), resourceGroup, _);
      name = cli.interaction.promptIfNotGiven($('Virtual network name: '), name, _);
      location = cli.interaction.promptIfNotGiven($('Location: '), location, _);

      var networkClient = new NetworkClient(cli, options.subscription);
      networkClient.createVNet(resourceGroup, name, location, options, _);
    });

  vnet.command('set [resource-group] [name]')
    .description('Sets virtual network configuration within a resource group')
    .usage('[options] <resource-group> <name>')
    .option('-g, --resource-group <resource-group>', $('the name of the resource group'))
    .option('-n, --name <name>', $('the name of the virtual network'))
    .option('-a, --address-prefixes <address-prefixes>', $('the comma separated list of address prefixes for this virtual network.' +
    '\n     For example -a 10.0.0.0/24,10.0.1.0/24.' +
    '\n     This list will be appended to the current list of address prefixes.' +
    '\n     The address prefixes in this list should not overlap between them.' +
    '\n     The address prefixes in this list should not overlap with existing address prefixes in the vnet.'))
    .option('-d, --dns-servers [dns-servers]', $('the comma separated list of DNS servers IP addresses.' +
    '\n     This list will be appended to the current list of DNS server IP addresses.'))
    .option('-t, --tags <tags>', $('the tags set on this virtual network.' +
    '\n     Can be multiple. In the format of "name=value".' +
    '\n     Name is required and value is optional. For example, -t tag1=value1;tag2.' +
    '\n     This list will be appended to the current list of tags'))
    .option('--no-tags', $('remove all existing tags'))
    .option('-s, --subscription <subscription>', $('the subscription identifier'))
    .execute(function (resourceGroup, name, location, options, _) {
      resourceGroup = cli.interaction.promptIfNotGiven($('Resource group name: '), resourceGroup, _);
      name = cli.interaction.promptIfNotGiven($('Virtual network name: '), name, _);

      var networkClient = new NetworkClient(cli, options.subscription);
      networkClient.setVNet(resourceGroup, name, options, _);
    });

  vnet.command('list [resource-group]')
    .description('Lists virtual networks within a resource group')
    .usage('[options] <resource-group>')
    .option('-g, --resource-group <resource-group>', $('the name of the resource group'))
    .option('-s, --subscription <subscription>', $('the subscription identifier'))
    .execute(function (resourceGroup, options, _) {
      resourceGroup = cli.interaction.promptIfNotGiven($('Resource group name: '), resourceGroup, _);

      var networkClient = new NetworkClient(cli, options.subscription);
      networkClient.listVNet(resourceGroup, options, _);
    });

  vnet.command('show [resource-group] [name]')
    .description('Shows details about a virtual network within a resource group')
    .usage('[options] <resource-group> <name>')
    .option('-g, --resource-group <resource-group>', $('the name of the resource group'))
    .option('-n, --name <name>', $('the name of the virtual network'))
    .option('-s, --subscription <subscription>', $('the subscription identifier'))
    .execute(function (resourceGroup, name, location, options, _) {
      resourceGroup = cli.interaction.promptIfNotGiven($('Resource group name: '), resourceGroup, _);
      name = cli.interaction.promptIfNotGiven($('Virtual network name: '), name, _);

      var networkClient = new NetworkClient(cli, options.subscription);
      networkClient.showVNet(resourceGroup, name, options, _);
    });

  vnet.command('delete [resource-group] [name]')
    .description('Deletes a virtual network within a resource group')
    .usage('[options] <resource-group> <name>')
    .option('-g, --resource-group <resource-group>', $('the name of the resource group'))
    .option('-n, --name <name>', $('the name of the virtual network'))
    .option('-q, --quiet', $('quiet mode, do not ask for delete confirmation'))
    .option('-s, --subscription <subscription>', $('the subscription identifier'))
    .execute(function (resourceGroup, name, options, _) {
      resourceGroup = cli.interaction.promptIfNotGiven($('Resource group name: '), resourceGroup, _);
      name = cli.interaction.promptIfNotGiven($('Virtual network name: '), name, _);

      var networkClient = new NetworkClient(cli, options.subscription);
      networkClient.deleteVNet(resourceGroup, name, options, _);
    });

  var subnet = vnet.category('subnet')
    .description($('Commands to manage virtual network subnets'));

  subnet.command('create [resource-group] [vnet-name] [name]')
    .description($('Creates virtual network subnet within a resource group'))
    .usage('[options] <resource-group> <vnet-name> <name>')
    .option('-g, --resource-group <resource-group>', $('the name of the resource group'))
    .option('-e, --vnet-name <vnet-name>', $('the name of the virtual network'))
    .option('-n, --name <name>', $('the name of the subnet'))
    .option('-a, --address-prefix <address-prefix>', $('the address prefix'))
    .option('-w, --network-security-group-id <network-security-group-id>', $('the network security group identifier.' +
    '\n     e.g. /subscriptions/<subscription-id>/resourceGroups/<resource-group-name>/providers/Microsoft.Network/networkSecurityGroups/<nsg-name>'))
    .option('-o, --network-security-group-name <network-security-group-name>', $('the network security group name'))
    .option('-s, --subscription <subscription>', $('the subscription identifier'))
    .execute(function (resourceGroup, vnetName, name, options, _) {
      resourceGroup = cli.interaction.promptIfNotGiven($('Resource group name: '), resourceGroup, _);
      vnetName = cli.interaction.promptIfNotGiven($('Virtual network name: '), vnetName, _);
      name = cli.interaction.promptIfNotGiven($('Subnet name: '), name, _);

      var networkClient = new NetworkClient(cli, options.subscription);
      networkClient.createSubnet(resourceGroup, vnetName, name, options, _);
    });

  subnet.command('set [resource-group] [vnet-name] [name]')
    .description($('Sets virtual network subnet within a resource group'))
    .usage('[options] <resource-group> <vnet-name> <name>')
    .option('-g, --resource-group <resource-group>', $('the name of the resource group'))
    .option('-e, --vnet-name <vnet-name>', $('the name of the virtual network'))
    .option('-n, --name <name>', $('the name of the subnet'))
    .option('-a, --address-prefix <address-prefix>', $('the address prefix'))
    .option('-w, --network-security-group-id [network-security-group-id]', $('the network security group identifier.' +
    '\n     e.g. /subscriptions/<subscription-id>/resourceGroups/<resource-group-name>/providers/Microsoft.Network/networkSecurityGroups/<nsg-name>'))
    .option('-o, --network-security-group-name <network-security-group-name>', $('the network security group name'))
    .option('-s, --subscription <subscription>', $('the subscription identifier'))
    .execute(function (resourceGroup, vnetName, name, options, _) {
      resourceGroup = cli.interaction.promptIfNotGiven($('Resource group name: '), resourceGroup, _);
      vnetName = cli.interaction.promptIfNotGiven($('Virtual network name: '), vnetName, _);
      name = cli.interaction.promptIfNotGiven($('Subnet name: '), name, _);

      var networkClient = new NetworkClient(cli, options.subscription);
      networkClient.setSubnet(resourceGroup, vnetName, name, options, _);
    });

  subnet.command('list [resource-group] [vnet-name]')
    .description($('Lists virtual network subnets within a resource group'))
    .usage('[options] <resource-group> <vnet-name>')
    .option('-g, --resource-group <resource-group>', $('the name of the resource group'))
    .option('-e, --vnet-name <vnet-name>', $('the name of the virtual network'))
    .option('-s, --subscription <subscription>', $('the subscription identifier'))
    .execute(function (resourceGroup, vnetName, options, _) {
      resourceGroup = cli.interaction.promptIfNotGiven($('Resource group name: '), resourceGroup, _);
      vnetName = cli.interaction.promptIfNotGiven($('Virtual network name: '), vnetName, _);

      var networkClient = new NetworkClient(cli, options.subscription);
      networkClient.listSubnets(resourceGroup, vnetName, options, _);
    });

  subnet.command('show [resource-group] [vnet-name] [name]')
    .description($('Shows details about a virtual network subnet within a resource group'))
    .usage('[options] <resource-group> <vnet-name> <name>')
    .option('-g, --resource-group <resource-group>', $('the name of the resource group'))
    .option('-e, --vnet-name <vnet-name>', $('the name of the virtual network'))
    .option('-n, --name <name>', $('the name of the subnet'))
    .option('-s, --subscription <subscription>', $('the subscription identifier'))
    .execute(function (resourceGroup, vnetName, name, options, _) {
      resourceGroup = cli.interaction.promptIfNotGiven($('Resource group name: '), resourceGroup, _);
      vnetName = cli.interaction.promptIfNotGiven($('Virtual network name: '), vnetName, _);
      name = cli.interaction.promptIfNotGiven($('Subnet name: '), name, _);

      var networkClient = new NetworkClient(cli, options.subscription);
      networkClient.showSubnet(resourceGroup, vnetName, name, options, _);
    });

  subnet.command('delete [resource-group] [vnet-name] [name]')
    .description($('Deletes a virtual network subnet within a resource group'))
    .usage('[options] <resource-group> <vnet-name> <subnet-name>')
    .option('-g, --resource-group <resource-group>', $('the name of the resource group'))
    .option('-e, --vnet-name <vnet-name>', $('the name of the virtual network'))
    .option('-n, --name <name>', $('the subnet name'))
    .option('-q, --quiet', $('quiet mode, do not ask for delete confirmation'))
    .option('-s, --subscription <subscription>', $('the subscription identifier'))
    .execute(function (resourceGroup, vnetName, name, options, _) {
      resourceGroup = cli.interaction.promptIfNotGiven($('Resource group name: '), resourceGroup, _);
      vnetName = cli.interaction.promptIfNotGiven($('Virtual network name: '), vnetName, _);
      name = cli.interaction.promptIfNotGiven($('Subnet name: '), name, _);

      var networkClient = new NetworkClient(cli, options.subscription);
      networkClient.deleteSubnet(resourceGroup, vnetName, name, options, _);
    });

  var lb = network.category('lb')
    .description($('Commands to manage load balancers'));

  lb.command('create [resource-group] [name] [location]')
    .description($('Creates the load balancer within a resource group'))
    .usage('[options] <resource-group> <name> <location>')
    .option('-g, --resource-group <resource-group>', $('the name of the resource group'))
    .option('-n, --name <name>', $('the name of the load balancer'))
    .option('-l, --location <location>', $('the location'))
    .option('-t, --tags <tags>', $('the list of tags.' +
    '\n     Can be multiple. In the format of "name=value".' +
    '\n     Name is required and value is optional. For example, -t tag1=value1;tag2'))
    .option('-s, --subscription <subscription>', $('the subscription identifier'))
    .execute(function (resourceGroup, name, location, options, _) {
      resourceGroup = cli.interaction.promptIfNotGiven($('Resource group name: '), resourceGroup, _);
      name = cli.interaction.promptIfNotGiven($('Load balancer name: '), name, _);
      location = cli.interaction.promptIfNotGiven($('Location: '), location, _);

      var networkClient = new NetworkClient(cli, options.subscription);
      networkClient.createLoadBalancer(resourceGroup, name, location, options, _);
    });

  lb.command('list [resource-group]')
    .description($('Lists the load balancers within a resource group'))
    .usage('[options] <resource-group>')
    .option('-g, --resource-group <resource-group>', $('the name of the resource group'))
    .option('-s, --subscription <subscription>', $('the subscription identifier'))
    .execute(function (resourceGroup, options, _) {
      resourceGroup = cli.interaction.promptIfNotGiven($('Resource group name: '), resourceGroup, _);
      var networkClient = new NetworkClient(cli, options.subscription);
      networkClient.listLoadBalancers(resourceGroup, options, _);
    });

  lb.command('show [resource-group] [name]')
    .description($('Shows details about a load balancer within a resource group'))
    .usage('[options] <resource-group> <name>')
    .option('-g, --resource-group <resource-group>', $('the name of the resource group'))
    .option('-n, --name <name>', $('the name of the load balancer'))
    .option('-s, --subscription <subscription>', $('the subscription identifier'))
    .execute(function (resourceGroup, name, options, _) {
      resourceGroup = cli.interaction.promptIfNotGiven($('Resource group name: '), resourceGroup, _);
      name = cli.interaction.promptIfNotGiven($('Load balancer name: '), name, _);
      var networkClient = new NetworkClient(cli, options.subscription);
      networkClient.showLoadBalancer(resourceGroup, name, options, _);
    });

  lb.command('delete [resource-group] [name]')
    .description($('Deletes one load balancer within a resource group'))
    .usage('[options] <resource-group> <name>')
    .option('-g, --resource-group <resource-group>', $('the name of the resource group'))
    .option('-n, --name <name>', $('the name of the load balancer'))
    .option('-q, --quiet', $('quiet mode, do not ask for delete confirmation'))
    .option('-s, --subscription <subscription>', $('the subscription identifier'))
    .execute(function (resourceGroup, name, options, _) {
      resourceGroup = cli.interaction.promptIfNotGiven($('Resource group name: '), resourceGroup, _);
      name = cli.interaction.promptIfNotGiven($('Load balancer name: '), name, _);

      var networkClient = new NetworkClient(cli, options.subscription);
      networkClient.deleteLoadBalancer(resourceGroup, name, options, _);
    });

  var probe = lb.category('probe')
    .description($('Commands to manage probes of a load balancer'));

  probe.command('create [resource-group] [lb-name] [name]')
    .description($('Adds a new probe to the list of probes in the load balancer within a resource group'))
    .usage('[options] <resource-group> <lb-name> <name>')
    .option('-g, --resource-group <resource-group>', $('the name of the resource group'))
    .option('-l, --lb-name <lb-name>', $('the name of the load balancer'))
    .option('-n, --name <name>', $('the name of the probe'))
    .option('-p, --protocol <protocol>', $('the probe protocol'))
    .option('-o, --port <port>', $('the probe port'))
    .option('-f, --path <path>', $('the probe path'))
    .option('-i, --interval <interval>', $('the probe interval in seconds'))
    .option('-c, --count <count>', $('the number of probes'))
    .option('-s, --subscription <subscription>', $('the subscription identifier'))
    .execute(function (resourceGroup, lbName, name, options, _) {
      resourceGroup = cli.interaction.promptIfNotGiven($('Resource group name: '), resourceGroup, _);
      lbName = cli.interaction.promptIfNotGiven($('Load balancer name: '), lbName, _);
      name = cli.interaction.promptIfNotGiven($('Probe name: '), name, _);

      var networkClient = new NetworkClient(cli, options.subscription);
      networkClient.createProbe(resourceGroup, lbName, name, options, _);
    });

  probe.command('set [resource-group] [lb-name] [name]')
    .usage('[options] <resource-group> <lb-name> <name>')
    .description($('Sets an existing probe in the load balancer within a resource group'))
    .option('-g, --resource-group <resource-group>', $('the name of the resource group'))
    .option('-l, --lb-name <lb-name>', $('the name of the load balancer'))
    .option('-n, --name <name>', $('the name of the probe'))
    .option('-e, --new-probe-name <new-probe-name>', $('the new name of the probe'))
    .option('-p, --protocol <protocol>', $('the new value for probe protocol'))
    .option('-o, --port <port>', $('the new value for probe port'))
    .option('-f, --path <path>', $('the new value for probe path'))
    .option('-i, --interval <interval>', $('the new value for probe interval in seconds'))
    .option('-c, --count <count>', $('the new value for number of probes'))
    .option('-s, --subscription <subscription>', $('the subscription identifier'))
    .execute(function (resourceGroup, lbName, name, options, _) {
      resourceGroup = cli.interaction.promptIfNotGiven($('Resource group name: '), resourceGroup, _);
      lbName = cli.interaction.promptIfNotGiven($('Load balancer name: '), lbName, _);
      name = cli.interaction.promptIfNotGiven($('Probe name: '), name, _);

      var networkClient = new NetworkClient(cli, options.subscription);
      networkClient.setProbe(resourceGroup, lbName, name, options, _);
    });

  probe.command('list [resource-group] [lb-name]')
    .description($('Lists probes in the load balancer within a resource group'))
    .usage('[options] <resource-group> <lb-name>')
    .option('-g, --resource-group <resource-group>', $('the name of the resource group'))
    .option('-l, --lb-name <lb-name>', $('the name of the load balancer'))
    .option('-s, --subscription <subscription>', $('the subscription identifier'))
    .execute(function (resourceGroup, lbName, options, _) {
      resourceGroup = cli.interaction.promptIfNotGiven($('Resource group name: '), resourceGroup, _);
      lbName = cli.interaction.promptIfNotGiven($('Load balancer name: '), lbName, _);

      var networkClient = new NetworkClient(cli, options.subscription);
      networkClient.listProbes(resourceGroup, lbName, options, _);
    });

  probe.command('delete [resource-group] [lb-name] [name]')
    .description($('Deletes a probe from list of probes in the load balancer within a resource group'))
    .usage('[options] <resource-group> <lb-name> <name>')
    .option('-g, --resource-group <resource-group>', $('the name of the resource group'))
    .option('-l, --lb-name <lb-name>', $('the name of the load balancer'))
    .option('-n, --name <name>', $('the probe name'))
    .option('-q, --quiet', $('quiet mode, do not ask for delete confirmation'))
    .option('-s, --subscription <subscription>', $('the subscription identifier'))
    .execute(function (resourceGroup, lbName, name, options, _) {
      resourceGroup = cli.interaction.promptIfNotGiven($('Resource group name: '), resourceGroup, _);
      lbName = cli.interaction.promptIfNotGiven($('Load balancer name: '), lbName, _);
      name = cli.interaction.promptIfNotGiven($('Probe name: '), name, _);

      var networkClient = new NetworkClient(cli, options.subscription);
      networkClient.deleteProbe(resourceGroup, lbName, name, options, _);
    });

  var loadBalancerFrontendIp = lb.category('frontend-ip')
    .description('Commands to manage frontend ip configurations of a load balancer');

  loadBalancerFrontendIp.command('create [resource-group] [lb-name] [name]')
    .description($('Adds a frontend ip configuration to the load balancer within a resource group'))
    .usage('[options] <resource-group> <lb-name> <name>')
    .option('-g, --resource-group <resource-group>', $('the name of the resource group'))
    .option('-l, --lb-name <lb-name>', $('the name of the load balancer'))
    .option('-n, --name <name>', $('the name of the frontend ip configuration'))
    .option('-a, --private-ip-address <private-ip-address>', $('the private ip address'))
    .option('-o, --private-ip-allocation-method <private-ip-allocation-method>', $('the private ip allocation method [Static, Dynamic]'))
    .option('-u, --public-ip-id <public-ip-id>', $('the public ip identifier.' +
    '\n     e.g. /subscriptions/<subscription-id>/resourceGroups/<resource-group-name>/providers/Microsoft.Network/publicIPAddresses/<public-ip-name>'))
    .option('-i, --public-ip-name <public-ip-name>', $('the public ip name.' +
    '\n     This public ip must exist in the same resource group as the lb.' +
    '\n     Please use public-ip-id if that is not the case.'))
    .option('-b, --subnet-id <subnet-id>', $('the subnet id.' +
    '\n     e.g. /subscriptions/<subscription-id>/resourceGroups/<resource-group-name>/providers/Microsoft.Network/VirtualNetworks/<vnet-name>/subnets/<subnet-name>'))
    .option('-e, --subnet-name <subnet-name>', $('the subnet name'))
    .option('-m, --vnet-name <vnet-name>', $('the virtual network name.' +
    '\n     This virtual network must exist in the same resource group as the lb.' +
    '\n     Please use subnet-id if that is not the case.'))
    .option('-s, --subscription <subscription>', $('the subscription identifier'))
    .execute(function (resourceGroup, lbName, name, options, _) {
      resourceGroup = cli.interaction.promptIfNotGiven($('Resource group name: '), resourceGroup, _);
      lbName = cli.interaction.promptIfNotGiven($('Load balancer name: '), lbName, _);
      name = cli.interaction.promptIfNotGiven($('Frontend ip configuration name: '), name, _);

      var networkClient = new NetworkClient(cli, options.subscription);
      networkClient.addFrontEndIPConfig(resourceGroup, lbName, name, options, _);
    });

  loadBalancerFrontendIp.command('set [resource-group] [lb-name] [name]')
    .description($('Sets a frontend ip configuration in a load balancer within a resource group'))
    .usage('[options] <resource-group> <lb-name> <name>')
    .option('-g, --resource-group <resource-group>', $('the name of the resource group'))
    .option('-l, --lb-name <lb-name>', $('the name of the load balancer'))
    .option('-n, --name <name>', $('the name of the frontend ip configuration'))
    .option('-a, --private-ip-address <private-ip-address>', $('the private ip address'))
    .option('-o, --private-ip-allocation-method <private-ip-allocation-method>', $('the private ip allocation method [Static, Dynamic]'))
    .option('-u, --public-ip-id <public-ip-id>', $('the public ip identifier.' +
    '\n     e.g. /subscriptions/<subscription-id>/resourceGroups/<resource-group-name>/providers/Microsoft.Network/publicIPAddresses/<public-ip-name>'))
    .option('-i, --public-ip-name <public-ip-name>', $('the public ip name.' +
    '\n     This public ip must exist in the same resource group as the lb.' +
    '\n     Please use public-ip-id if that is not the case.'))
    .option('-b, --subnet-id <subnet-id>', $('the subnet id.' +
    '\n     e.g. /subscriptions/<subscription-id>/resourceGroups/<resource-group-name>/providers/Microsoft.Network/VirtualNetworks/<vnet-name>/subnets/<subnet-name>'))
    .option('-e, --subnet-name <subnet-name>', $('the subnet name'))
    .option('-m, --vnet-name <vnet-name>', $('the virtual network name.' +
    '\n     This virtual network must exist in the same resource group as the lb.' +
    '\n     Please use subnet-id if that is not the case.'))
    .option('-s, --subscription <subscription>', $('the subscription identifier'))
    .execute(function (resourceGroup, lbName, name, options, _) {
      resourceGroup = cli.interaction.promptIfNotGiven($('Resource group name: '), resourceGroup, _);
      lbName = cli.interaction.promptIfNotGiven($('Load balancer name: '), lbName, _);
      name = cli.interaction.promptIfNotGiven($('Frontend ip configuration name: '), name, _);

      var networkClient = new NetworkClient(cli, options.subscription);
      networkClient.updateFrontEndIPConfig(resourceGroup, lbName, name, options, _);
    });

  loadBalancerFrontendIp.command('list [resource-group] [lb-name]')
    .description($('Lists frontend ip configurations in the load balancer within a resource group'))
    .usage('[options] <resource-group> <lb-name>')
    .option('-g, --resource-group <resource-group>', $('the name of the resource group'))
    .option('-l, --lb-name <lb-name>', $('the name of the load balancer'))
    .option('-s, --subscription <subscription>', $('the subscription identifier'))
    .execute(function (resourceGroup, lbName, options, _) {
      resourceGroup = cli.interaction.promptIfNotGiven($('Resource group name: '), resourceGroup, _);
      lbName = cli.interaction.promptIfNotGiven($('Load balancer name: '), lbName, _);

      var networkClient = new NetworkClient(cli, options.subscription);
      networkClient.listFrontEndIPConfigs(resourceGroup, lbName, options, _);
    });

  loadBalancerFrontendIp.command('delete [resource-group] [lb-name] [name]')
    .description($('Deletes a frontend ip configuration from a load balancer within a resource group'))
    .usage('[options] <resource-group> <lb-name> <name>')
    .option('-g, --resource-group <resource-group>', $('the name of the resource group'))
    .option('-l, --lb-name <lb-name>', $('the name of the load balancer'))
    .option('-n, --name <name>', $('the name of the frontend ip configuration'))
    .option('-q, --quiet', $('quiet mode, do not ask for delete confirmation'))
    .option('-s, --subscription <subscription>', $('the subscription identifier'))
    .execute(function (resourceGroup, lbName, name, options, _) {
      resourceGroup = cli.interaction.promptIfNotGiven($('Resource group name: '), resourceGroup, _);
      lbName = cli.interaction.promptIfNotGiven($('Load balancer name: '), lbName, _);
      name = cli.interaction.promptIfNotGiven($('Frontend ip configuration name: '), name, _);

      var networkClient = new NetworkClient(cli, options.subscription);
      networkClient.deleteFrontEndIPConfig(resourceGroup, lbName, name, options, _);
    });

  var loadBalancerAddressPool = lb.category('address-pool')
    .description('Commands to manage backend address pools of a load balancer');

  loadBalancerAddressPool.command('create [resource-group] [lb-name] [name]')
    .description($('Adds a new address pool to the load balancer within a resource group'))
    .usage('[options] <resource-group> <lb-name> <name>')
    .option('-g, --resource-group <resource-group>', $('the name of the resource group'))
    .option('-l, --lb-name <lb-name>', $('the name of the load balancer'))
    .option('-n, --name <name>', $('the name of the backend address pool'))
    .option('-s, --subscription <subscription>', $('the subscription identifier'))
    .execute(function (resourceGroup, lbName, name, options, _) {
      resourceGroup = cli.interaction.promptIfNotGiven($('Resource group name: '), resourceGroup, _);
      lbName = cli.interaction.promptIfNotGiven($('Load balancer name: '), lbName, _);
      name = cli.interaction.promptIfNotGiven($('Backend address pool name: '), name, _);

      var networkClient = new NetworkClient(cli, options.subscription);
      networkClient.addBackendAddressPool(resourceGroup, lbName, name, options, _);
    });

  loadBalancerAddressPool.command('add [resource-group] [lb-name] [name]')
    .description($('Attaches an existing NIC to an address pool in the load balancer within a resource group'))
    .usage('[options] <resource-group> <lb-name> <name>')
    .option('-g, --resource-group <resource-group>', $('the name of the resource group'))
    .option('-l, --lb-name <lb-name>', $('the name of the load balancer'))
    .option('-n, --name <name>', $('the name of the backend address pool'))
    .option('-i, --vm-id <vm-id>', $('the virtual machine identifier.' +
    '\n     e.g. "/subscriptions/<subscription-id>/resourceGroups/<resource-group-name>/providers/Microsoft.Compute/virtualMachines/<vm-name>,/subscriptions/<subscription-id>/resourceGroups/<resource-group-name>/providers/Microsoft.Compute/virtualMachines/<vm-name>"'))
    .option('-m, --vm-name <vm-name>', $('the name of the virtual machine'))
    .option('-d, --nic-id <nic-id>', $('the network interface identifier.' +
    '\n     e.g. ""/subscriptions/<subscription-id>/resourceGroups/<resource-group-name>/providers/Microsoft.Network/networkInterfaces/<nic-name>"'))
    .option('-a, --nic-name <nic-name>', $('the name of the network interface'))
    .option('-s, --subscription <subscription>', $('the subscription identifier'))
    .execute(function (resourceGroup, lbName, name, options, _) {
      resourceGroup = cli.interaction.promptIfNotGiven($('Resource group name: '), resourceGroup, _);
      lbName = cli.interaction.promptIfNotGiven($('Load balancer name: '), lbName, _);
      name = cli.interaction.promptIfNotGiven($('Backend address pool name: '), name, _);

      var networkClient = new NetworkClient(cli, options.subscription);
      networkClient.addNicToBackendAddressPool(resourceGroup, lbName, name, options, _);
    });

  loadBalancerAddressPool.command('remove [resource-group] [lb-name] [name]')
    .description($('Detaches an existing NIC from an address pool in the load balancer within a resource group'))
    .usage('[options] <resource-group> <lb-name> <name>')
    .option('-g, --resource-group <resource-group>', $('the name of the resource group'))
    .option('-l, --lb-name <lb-name>', $('the name of the load balancer'))
    .option('-n, --name <name>', $('the name of the backend address pool'))
    .option('-i, --vm-id <vm-id>', $('the virtual machine identifier.' +
    '\n     e.g. "/subscriptions/<subscription-id>/resourceGroups/<resource-group-name>/providers/Microsoft.Compute/virtualMachines/<vm-name>,/subscriptions/<subscription-id>/resourceGroups/<resource-group-name>/providers/Microsoft.Compute/virtualMachines/<vm-name>"'))
    .option('-m, --vm-name <vm-name>', $('the name of the virtual machine'))
    .option('-d, --nic-id <nic-id>', $('the network interface identifier.' +
    '\n     e.g. ""/subscriptions/<subscription-id>/resourceGroups/<resource-group-name>/providers/Microsoft.Network/networkInterfaces/<nic-name>"'))
    .option('-a, --nic-name <nic-name>', $('the name of the network interface'))
    .option('-s, --subscription <subscription>', $('the subscription identifier'))
    .execute(function (resourceGroup, lbName, name, options, _) {
      resourceGroup = cli.interaction.promptIfNotGiven($('Resource group name: '), resourceGroup, _);
      lbName = cli.interaction.promptIfNotGiven($('Load balancer name: '), lbName, _);
      name = cli.interaction.promptIfNotGiven($('Backend address pool name: '), name, _);

      var networkClient = new NetworkClient(cli, options.subscription);
      networkClient.removeNicFromBackendAddressPool(resourceGroup, lbName, name, options, _);
    });

  loadBalancerAddressPool.command('list [resource-group] [lb-name]')
    .description($('Lists address pools in the load balancer within a resource group'))
    .usage('[options] <resource-group> <lb-name>')
    .option('-g, --resource-group <resource-group>', $('the name of the resource group'))
    .option('-l, --lb-name <lb-name>', $('the name of the load balancer'))
    .option('-s, --subscription <subscription>', $('the subscription identifier'))
    .execute(function (resourceGroup, lbName, options, _) {
      resourceGroup = cli.interaction.promptIfNotGiven($('Resource group name: '), resourceGroup, _);
      lbName = cli.interaction.promptIfNotGiven($('Load balancer name: '), lbName, _);

      var networkClient = new NetworkClient(cli, options.subscription);
      networkClient.listBackendAddressPools(resourceGroup, lbName, options, _);
    });

  loadBalancerAddressPool.command('delete [resource-group] [lb-name] [name]')
    .description($('Deletes an address pool from load balancer within a resource group'))
    .usage('[options] <resource-group> <lb-name> <name>')
    .option('-g, --resource-group <resource-group>', $('the name of the resource group'))
    .option('-l, --lb-name <lb-name>', $('the name of the load balancer'))
    .option('-n, --name <name>', $('the name of the backend address pool'))
    .option('-q, --quiet', $('quiet mode, do not ask for delete confirmation'))
    .option('-s, --subscription <subscription>', $('the subscription identifier'))
    .execute(function (resourceGroup, lbName, name, options, _) {
      resourceGroup = cli.interaction.promptIfNotGiven($('Resource group name: '), resourceGroup, _);
      lbName = cli.interaction.promptIfNotGiven($('Load balancer name: '), lbName, _);
      name = cli.interaction.promptIfNotGiven($('Backend address pool name: '), name, _);

      var networkClient = new NetworkClient(cli, options.subscription);
      networkClient.deleteBackendAddressPool(resourceGroup, lbName, name, options, _);
    });

  var loadBalancerRule = lb.category('rule')
    .description($('Commands to manage load balancer rules'));

  loadBalancerRule.command('create [resource-group] [lb-name] [name]')
    .description($('Adds a new load balancing rule to the list of load balancer rules within a resource group'))
    .usage('[options] <resource-group> <lb-name> <name>')
    .option('-g, --resource-group <resource-group>', $('the name of the resource group'))
    .option('-l, --lb-name <lb-name>', $('the name of the load balancer'))
    .option('-n, --name <name>', $('the name of the rule'))
    .option('-p, --protocol <protocol>', $('the rule protocol'))
    .option('-f, --frontend-port <frontend-port>', $('the frontend port'))
    .option('-b, --backend-port <backend-port>', $('the backend port'))
    .option('-e, --enable-floating-ip <enable-floating-ip>', $('enable floating point ip'))
    .option('-i, --idle-timeout <idle-timeout>', $('the idle timeout in minutes'))
    .option('-a, --probe-name <probe-name>', $('the name of the probe defined in the same load balancer'))
    .option('-t, --frontend-ip-name <frontend-ip-name>', $('the name of the frontend ip configuration in the same load balancer'))
    .option('-o, --backend-address-pool <backend-address-pool>', $('name of the backend address pool defined in the same load balancer'))
    .option('-s, --subscription <subscription>', $('the subscription identifier'))
    .execute(function (resourceGroup, lbName, name, options, _) {
      resourceGroup = cli.interaction.promptIfNotGiven($('Resource group name: '), resourceGroup, _);
      lbName = cli.interaction.promptIfNotGiven($('Load balancer name: '), lbName, _);
      name = cli.interaction.promptIfNotGiven($('Rule name: '), name, _);

      var networkClient = new NetworkClient(cli, options.subscription);
      networkClient.addLoadBalancerRule(resourceGroup, lbName, name, options, _);
    });

  loadBalancerRule.command('set [resource-group] [lb-name] [name]')
    .description($('Sets an existing load balancing rule configured in a load balancer within a resource group'))
    .usage('[options] <resource-group> <lb-name> <name>')
    .option('-g, --resource-group <resource-group>', $('the name of the resource group'))
    .option('-l, --lb-name <lb-name>', $('the name of the load balancer'))
    .option('-n, --name <name>', $('the name of the rule'))
    .option('-r, --new-rule-name <new-rule-name>', $('new rule name'))
    .option('-p, --protocol <protocol>', $('the rule protocol'))
    .option('-f, --frontend-port <frontend-port>', $('the frontend port'))
    .option('-b, --backend-port <backend-port>', $('the backend port'))
    .option('-e, --enable-floating-ip <enable-floating-ip>', $('enable floating point ip'))
    .option('-i, --idle-timeout <idle-timeout>', $('the idle timeout in minutes'))
    .option('-a, --probe-name [probe-name]', $('the name of the probe defined in the same load balancer'))
    .option('-t, --frontend-ip-name <frontend-ip-name>', $('the name of the frontend ip configuration in the same load balancer'))
    .option('-o, --backend-address-pool <backend-address-pool>', $('name of the backend address pool defined in the same load balancer'))
    .option('-s, --subscription <subscription>', $('the subscription identifier'))
    .execute(function (resourceGroup, lbName, name, options, _) {
      resourceGroup = cli.interaction.promptIfNotGiven($('Resource group name: '), resourceGroup, _);
      lbName = cli.interaction.promptIfNotGiven($('Load balancer name: '), lbName, _);
      name = cli.interaction.promptIfNotGiven($('Rule name: '), name, _);

      var networkClient = new NetworkClient(cli, options.subscription);
      networkClient.updateLoadBalancerRule(resourceGroup, lbName, name, options, _);
    });

  loadBalancerRule.command('list [resource-group] [lb-name]')
    .description($('Lists load balancing rules in load balancer within a resource group'))
    .usage('[options] <resource-group> <lb-name>')
    .option('-g, --resource-group <resource-group>', $('the name of the resource group'))
    .option('-l, --lb-name <lb-name>', $('the name of the load balancer'))
    .option('-s, --subscription <subscription>', $('the subscription identifier'))
    .execute(function (resourceGroup, lbName, options, _) {
      resourceGroup = cli.interaction.promptIfNotGiven($('Resource group name: '), resourceGroup, _);
      lbName = cli.interaction.promptIfNotGiven($('Load balancer name: '), lbName, _);

      var networkClient = new NetworkClient(cli, options.subscription);
      networkClient.listLoadBalancerRules(resourceGroup, lbName, options, _);
    });

  loadBalancerRule.command('delete [resource-group] [lb-name] [name]')
    .description($('Deletes a load balancing rule from the list of load balancing rules within a resource group'))
    .usage('[options] <resource-group> <lb-name> <name>')
    .option('-g, --resource-group <resource-group>', $('the name of the resource group'))
    .option('-l, --lb-name <lb-name>', $('the name of the load balancer'))
    .option('-n, --name <name>', $('the name of the rule'))
    .option('-q, --quiet', $('quiet mode, do not ask for delete confirmation'))
    .option('-s, --subscription <subscription>', $('the subscription identifier'))
    .execute(function (resourceGroup, lbName, name, options, _) {
      resourceGroup = cli.interaction.promptIfNotGiven($('Resource group name: '), resourceGroup, _);
      lbName = cli.interaction.promptIfNotGiven($('Load balancer name: '), lbName, _);
      name = cli.interaction.promptIfNotGiven($('Rule name: '), name, _);

      var networkClient = new NetworkClient(cli, options.subscription);
      networkClient.deleteLoadBalancerRule(resourceGroup, lbName, name, options, _);
    });

  var inboundNatRule = lb.category('inbound-nat-rule')
    .description($('Commands to manage load balancer inbound NAT rules'));

  inboundNatRule.command('create [resource-group] [lb-name] [name]')
    .description($('Adds a new load balancing inbound NAT rule to the load balancer within a resource group'))
    .usage('[options] <resource-group> <lb-name> <name>')
    .option('-g, --resource-group <resource-group>', $('the name of the resource group'))
    .option('-l, --lb-name <lb-name>', $('the name of the load balancer'))
    .option('-n, --name <name>', $('the name of the inbound NAT rule'))
    .option('-p, --protocol <protocol>', util.format($('the rule protocol [%s]'), Constants.inboundNatRuleProtocols))
    .option('-f, --frontend-port <frontend-port>', util.format($('the frontend port %s'), Constants.toRange(Constants.portBounds)))
    .option('-b, --backend-port <backend-port>', util.format($('the backend port %s'), Constants.toRange(Constants.portBounds)))
    .option('-e, --enable-floating-ip <enable-floating-ip>', $('enable floating point ip [true,false]'))
    .option('-i, --frontend-ip <frontend-ip>', $('the name of the frontend ip configuration'))
    .option('-m, --vm-id <vm-id>', $('the VM id.' +
    '\n     e.g. /subscriptions/<subscription-id>/resourceGroups/<resource-group-name>/providers/Microsoft.Compute/virtualMachines/<vm-name>'))
    .option('-a, --vm-name <vm-name>', $('the VM name.This VM must exist in the same resource group as the lb.' +
    '\n     Please use vm-id if that is not the case.' +
    '\n     this parameter will be ignored if --vm-id is specified'))
    .option('-s, --subscription <subscription>', $('the subscription identifier'))
    .execute(function (resourceGroup, lbName, name, options, _) {
      resourceGroup = cli.interaction.promptIfNotGiven($('Resource group name: '), resourceGroup, _);
      lbName = cli.interaction.promptIfNotGiven($('Load balancer name: '), lbName, _);
      name = cli.interaction.promptIfNotGiven($('Inbound rule name: '), name, _);

      var networkClient = new NetworkClient(cli, options.subscription);
      networkClient.createInboundNatRule(resourceGroup, lbName, name, options, _);
    });

  inboundNatRule.command('set [resource-group] [lb-name] [name]')
    .usage('[options] <resource-group> <lb-name> <name>')
    .description($('Sets an existing load balancing inbound NAT rule configured for the load balancer within a resource group'))
    .option('-g, --resource-group <resource-group>', $('the name of the resource group'))
    .option('-l, --lb-name <lb-name>', $('the name of the load balancer'))
    .option('-n, --name <name>', $('the name of the inbound NAT rule'))
    .option('-p, --protocol <protocol>', util.format($('the rule protocol [%s]'), Constants.inboundNatRuleProtocols))
    .option('-f, --frontend-port <frontend-port>', util.format($('the frontend port %s'), Constants.toRange(Constants.portBounds)))
    .option('-b, --backend-port <backend-port>', util.format($('the backend port %s'), Constants.toRange(Constants.portBounds)))
    .option('-e, --enable-floating-ip <enable-floating-ip>', $('enable floating point ip [true,false]'))
    .option('-i, --frontend-ip <frontend-ip>', $('the name of the frontend ip configuration'))
    .option('-m, --vm-id [vm-id]', $('the VM id.' +
    '\n     e.g. /subscriptions/<subscription-id>/resourceGroups/<resource-group-name>/providers/Microsoft.Compute/virtualMachines/<vm-name>'))
    .option('-a, --vm-name <vm-name>', $('the VM name.' +
    '\n     This virtual machine must exist in the same resource group as the lb.' +
    '\n     Please use vm-id if that is not the case'))
    .option('-s, --subscription <subscription>', $('the subscription identifier'))
    .execute(function (resourceGroup, lbName, name, options, _) {
      resourceGroup = cli.interaction.promptIfNotGiven($('Resource group name: '), resourceGroup, _);
      lbName = cli.interaction.promptIfNotGiven($('Load balancer name: '), lbName, _);
      name = cli.interaction.promptIfNotGiven($('Inbound rule name: '), name, _);

      var networkClient = new NetworkClient(cli, options.subscription);
      networkClient.updateInboundNatRule(resourceGroup, lbName, name, options, _);
    });

  inboundNatRule.command('list [resource-group] [lb-name]')
    .usage('[options] <resource-group> <lb-name>')
    .description($('Lists load balancing inbound NAT rules in the load balancer within a resource group'))
    .option('-g, --resource-group <resource-group>', $('the name of the resource group'))
    .option('-l, --lb-name <lb-name>', $('the name of the load balancer'))
    .option('-s, --subscription <subscription>', $('the subscription identifier'))
    .execute(function (resourceGroup, lbName, options, _) {
      resourceGroup = cli.interaction.promptIfNotGiven($('Resource group name: '), resourceGroup, _);
      lbName = cli.interaction.promptIfNotGiven($('Load balancer name: '), lbName, _);

      var networkClient = new NetworkClient(cli, options.subscription);
      networkClient.listInboundNatRules(resourceGroup, lbName, options, _);
    });

  inboundNatRule.command('delete [resource-group] [lb-name] [name]')
    .usage('[options] <resource-group> <lb-name> <name>')
    .description($('Deletes an existing load balancing inbound NAT rule configured for the load balancer within a resource group'))
    .option('-g, --resource-group <resource-group>', $('the name of the resource group'))
    .option('-l, --lb-name <lb-name>', $('the name of the load balancer'))
    .option('-n, --name <name>', $('the name of the inbound NAT rule'))
    .option('-q, --quiet', $('quiet mode, do not ask for delete confirmation'))
    .option('-s, --subscription <subscription>', $('the subscription identifier'))
    .execute(function (resourceGroup, lbName, name, options, _) {
      resourceGroup = cli.interaction.promptIfNotGiven($('Resource group name: '), resourceGroup, _);
      lbName = cli.interaction.promptIfNotGiven($('Load balancer name: '), lbName, _);
      name = cli.interaction.promptIfNotGiven($('Inbound rule name: '), name, _);

      var networkClient = new NetworkClient(cli, options.subscription);
      networkClient.deleteInboundNatRule(resourceGroup, lbName, name, options, _);
    });

  var publicip = network.category('public-ip')
    .description($('Commands to manage public ip addresses'));

  publicip.command('create [resource-group] [name] [location]')
    .description($('Creates a public ip within a resource group'))
    .usage('[options] <resource-group> <name> <location>')
    .option('-g, --resource-group <resource-group>', $('the name of the resource group'))
    .option('-n, --name <name>', $('the name of the public ip'))
    .option('-l, --location <location>', $('the location'))
    .option('-d, --domain-name-label <domain-name-label>', $('the domain name label.' +
    '\n     This set DNS to <domain-name-label>.<location>.cloudapp.azure.com'))
    .option('-a, --allocation-method <allocation-method>', $('the allocation method [Static][Dynamic]'))
    .option('-i, --idletimeout <idletimeout>', $('the idle timeout in minutes'))
    .option('-f, --reverse-fqdn <reverse-fqdn>', $('the reverse fqdn'))
    .option('-t, --tags <tags>', $('the list of tags.' +
    '\n     Can be multiple. In the format of "name=value".' +
    '\n     Name is required and value is optional.' +
    '\n     For example, -t tag1=value1;tag2'))
    .option('-s, --subscription <subscription>', $('the subscription identifier'))
    .execute(function (resourceGroup, name, location, options, _) {
      resourceGroup = cli.interaction.promptIfNotGiven($('Resource group name: '), resourceGroup, _);
      name = cli.interaction.promptIfNotGiven($('Public IP name: '), name, _);
      location = cli.interaction.promptIfNotGiven($('Location: '), location, _);

      var networkClient = new NetworkClient(cli, options.subscription);
      networkClient.createPublicIP(resourceGroup, name, location, options, _);
    });

  publicip.command('set [resource-group] [name]')
    .description($('Sets a public ip within a resource group'))
    .usage('[options] <resource-group> <name>')
    .option('-g, --resource-group <resource-group>', $('the name of the resource group'))
    .option('-n, --name <name>', $('the name of the public ip'))
    .option('-d, --domain-name-label [domain-name-label]', $('the domain name label.' +
    '\n     This set DNS to <domain-name-label>.<location>.cloudapp.azure.com'))
    .option('-a, --allocation-method <allocation-method>', $('the allocation method [Static][Dynamic]'))
    .option('-i, --idletimeout <idletimeout>', $('the idle timeout in minutes'))
    .option('-f, --reverse-fqdn [reverse-fqdn]', $('the reverse fqdn'))
    .option('-t, --tags <tags>', $('the list of tags.' +
    '\n     Can be multiple. In the format of "name=value".' +
    '\n     Name is required and value is optional.' +
    '\n     For example, -t tag1=value1;tag2'))
    .option('--no-tags', $('remove all existing tags'))
    .option('-s, --subscription <subscription>', $('the subscription identifier'))
    .execute(function (resourceGroup, name, options, _) {
      resourceGroup = cli.interaction.promptIfNotGiven($('Resource group name: '), resourceGroup, _);
      name = cli.interaction.promptIfNotGiven($('Public ip address name: '), name, _);

      var networkClient = new NetworkClient(cli, options.subscription);
      networkClient.setPublicIP(resourceGroup, name, options, _);
    });

  publicip.command('list [resource-group]')
    .description($('Lists public ip addresses within a resource group'))
    .usage('[options] <resource-group>')
    .option('-g, --resource-group <resource-group>', $('the name of the resource group'))
    .option('-s, --subscription <subscription>', $('the subscription identifier'))
    .execute(function (resourceGroup, options, _) {
      resourceGroup = cli.interaction.promptIfNotGiven($('Resource group name: '), resourceGroup, _);

      var networkClient = new NetworkClient(cli, options.subscription);
      networkClient.listPublicIPs(resourceGroup, options, _);
    });

  publicip.command('show [resource-group] [name]')
    .description($('Shows details about a public ip address within a resource group'))
    .usage('[options] <resource-group> <name>')
    .option('-g, --resource-group <resource-group>', $('the name of the resource group'))
    .option('-n, --name <name>', $('the name of the public IP'))
    .option('-s, --subscription <subscription>', $('the subscription identifier'))
    .execute(function (resourceGroup, name, options, _) {
      resourceGroup = cli.interaction.promptIfNotGiven($('Resource group name: '), resourceGroup, _);
      name = cli.interaction.promptIfNotGiven($('Public IP name: '), name, _);

      var networkClient = new NetworkClient(cli, options.subscription);
      networkClient.showPublicIP(resourceGroup, name, options, _);
    });

  publicip.command('delete [resource-group] [name]')
    .description($('Deletes a public ip address within a resource group'))
    .usage('[options] <resource-group> <name>')
    .option('-g, --resource-group <resource-group>', $('the name of the resource group'))
    .option('-n, --name <name>', $('the name of the public IP'))
    .option('-q, --quiet', $('quiet mode, do not ask for delete confirmation'))
    .option('-s, --subscription <subscription>', $('the subscription identifier'))
    .execute(function (resourceGroup, name, options, _) {
      resourceGroup = cli.interaction.promptIfNotGiven($('Resource group name: '), resourceGroup, _);
      name = cli.interaction.promptIfNotGiven($('Public IP name: '), name, _);

      var networkClient = new NetworkClient(cli, options.subscription);
      networkClient.deletePublicIP(resourceGroup, name, options, _);
    });

  var nic = network.category('nic')
    .description($('Commands to manage network interfaces'));

  nic.command('create [resource-group] [name] [location]')
    .description($('Creates a network interface within a resource group'))
    .usage('[options] <resource-group> <name> <location>')
    .option('-g, --resource-group <resource-group>', $('the name of the resource group'))
    .option('-n, --name <name>', $('the name of the network interface'))
    .option('-l, --location <location>', $('the location'))
    .option('-w, --network-security-group-id <network-security-group-id>', $('the network security group identifier.' +
    '\n     e.g. /subscriptions/<subscription-id>/resourceGroups/<resource-group-name>/providers/Microsoft.Network/networkSecurityGroups/<nsg-name>'))
    .option('-o, --network-security-group-name <network-security-group-name>', $('the network security group name.' +
    '\n     This network security group must exist in the same resource group as the nic.' +
    '\n     Please use network-security-group-id if that is not the case.'))
    .option('-i, --public-ip-id <public-ip-id>', $('the public IP identifier.' +
    '\n     e.g. /subscriptions/<subscription-id>/resourceGroups/<resource-group-name>/providers/Microsoft.Network/publicIPAddresses/<public-ip-name>'))
    .option('-p, --public-ip-name <public-ip-name>', $('the public IP name.' +
    '\n     This public ip must exist in the same resource group as the nic.' +
    '\n     Please use public-ip-id if that is not the case.'))
    .option('-a, --private-ip-address <private-ip-address>', $('the private IP address'))
    .option('-u, --subnet-id <subnet-id>', $('the subnet identifier.' +
    '\n     e.g. /subscriptions/<subscription-id>/resourceGroups/<resource-group-name>/providers/Microsoft.Network/virtualNetworks/<vnet-name>/subnets/<subnet-name>'))
    .option('-k, --subnet-name <subnet-name>', $('the subnet name'))
    .option('-m, --subnet-vnet-name <subnet-vnet-name>', $('the vnet name under which subnet-name exists'))
    .option('-t, --tags <tags>', $('the comma seperated list of tags.' +
    '\n     Can be multiple. In the format of "name=value".' +
    '\n     Name is required and value is optional.' +
    '\n     For example, -t tag1=value1;tag2'))
    .option('-s, --subscription <subscription>', $('the subscription identifier'))
    .execute(function (resourceGroup, name, location, options, _) {
      resourceGroup = cli.interaction.promptIfNotGiven($('Resource group name: '), resourceGroup, _);
      name = cli.interaction.promptIfNotGiven($('Network interface name: '), name, _);
      location = cli.interaction.promptIfNotGiven($('Location: '), location, _);

      var networkClient = new NetworkClient(cli, options.subscription);
      networkClient.createNIC(resourceGroup, name, location, options, _);
    });

  nic.command('set [resource-group] [name]')
    .description($('Sets an existing network interface within a resource group'))
    .usage('[options] <resource-group> <name>')
    .option('-g, --resource-group <resource-group>', $('the name of the resource group'))
    .option('-n, --name <name>', $('the name of the network interface'))
    .option('-w, --network-security-group-id [network-security-group-id]>', $('the network security group identifier.' +
    '\n     e.g. /subscriptions/<subscription-id>/resourceGroups/<resource-group-name>/providers/Microsoft.Network/networkSecurityGroups/<nsg-name>'))
    .option('-o, --network-security-group-name <network-security-group-name>', $('the network security group name.' +
    '\n     This network security group must exist in the same resource group as the nic.' +
    '\n     Please use network-security-group-id if that is not the case.'))
    .option('-i, --public-ip-id [public-ip-id]', $('the public IP identifier.' +
    '\n     e.g. /subscriptions/<subscription-id>/resourceGroups/<resource-group-name>/providers/Microsoft.Network/publicIPAddresses/<public-ip-name>'))
    .option('-p, --public-ip-name <public-ip-name>', $('the public IP name.' +
    '\n     This public ip must exist in the same resource group as the nic.' +
    '\n     Please use public-ip-id if that is not the case.'))
    .option('-a, --private-ip-address <private-ip-address>', $('the private IP address'))
    .option('-u, --subnet-id <subnet-id>', $('the subnet identifier.' +
    '\n     e.g. /subscriptions/<subscription-id>/resourceGroups/<resource-group-name>/providers/Microsoft.Network/virtualNetworks/<vnet-name>/subnets/<subnet-name>'))
    .option('-k, --subnet-name <subnet-name>', $('the subnet name'))
    .option('-m, --subnet-vnet-name <subnet-vnet-name>', $('the vnet name under which subnet-name exists'))
    .option('-t, --tags <tags>', $('the list of tags.' +
    '\n     Can be multiple. In the format of "name=value".' +
    '\n     Name is required and value is optional.' +
    '\n     For example, -t tag1=value1;tag2'))
    .option('--no-tags', $('remove all existing tags'))
    .option('-s, --subscription <subscription>', $('the subscription identifier'))
    .execute(function (resourceGroup, name, options, _) {
      resourceGroup = cli.interaction.promptIfNotGiven($('Resource group name: '), resourceGroup, _);
      name = cli.interaction.promptIfNotGiven($('Network interface name: '), name, _);

      var networkClient = new NetworkClient(cli, options.subscription);
      networkClient.setNIC(resourceGroup, name, options, _);
    });

  nic.command('list [resource-group]')
    .description($('Lists the network interfaces within a resource group'))
    .usage('[options] <resource-group>')
    .option('-g, --resource-group <resource-group>', $('the name of the resource group'))
    .option('-s, --subscription <subscription>', $('the subscription identifier'))
    .execute(function (resourceGroup, options, _) {
      resourceGroup = cli.interaction.promptIfNotGiven($('Resource group name: '), resourceGroup, _);

      var networkClient = new NetworkClient(cli, options.subscription);
      networkClient.listNICs(resourceGroup, options, _);
    });

  nic.command('show [resource-group] [name]')
    .description($('Shows the details of a network interface within a resource group'))
    .usage('[options] <resource-group> <name>')
    .option('-g, --resource-group <resource-group>', $('the name of the resource group'))
    .option('-n, --name <name>', $('the name of the network interface'))
    .option('-s, --subscription <subscription>', $('the subscription identifier'))
    .execute(function (resourceGroup, name, options, _) {
      resourceGroup = cli.interaction.promptIfNotGiven($('Resource group name: '), resourceGroup, _);
      name = cli.interaction.promptIfNotGiven($('Network interface name: '), name, _);

      var networkClient = new NetworkClient(cli, options.subscription);
      networkClient.showNIC(resourceGroup, name, options, _);
    });

  nic.command('delete [resource-group] [name]')
    .description($('Deletes a network interface within a resource group'))
    .usage('[options] <resource-group> <name>')
    .option('-g, --resource-group <resource-group>', $('the name of the resource group'))
    .option('-n, --name <name>', $('the name of the network interface'))
    .option('-q, --quiet', $('quiet mode, do not ask for delete confirmation'))
    .option('-s, --subscription <subscription>', $('the subscription identifier'))
    .execute(function (resourceGroup, name, options, _) {
      resourceGroup = cli.interaction.promptIfNotGiven($('Resource group name: '), resourceGroup, _);
      name = cli.interaction.promptIfNotGiven($('Network interface name: '), name, _);

      var networkClient = new NetworkClient(cli, options.subscription);
      networkClient.deleteNIC(resourceGroup, name, options, _);
    });

  var nsg = network.category('nsg')
    .description($('Commands to manage network security groups'));

  nsg.command('create [resource-group] [name] [location]')
    .description($('Creates a network security group within a resource group'))
    .usage('[options] <resource-group> <name> <location>')
    .option('-g, --resource-group <resource-group>', $('the name of the resource group'))
    .option('-n, --name <name>', $('the name of the network security group'))
    .option('-l, --location <location>', $('the location'))
    .option('-t, --tags <tags>', $('the list of tags.' +
    '\n     Can be multiple. In the format of "name=value".' +
    '\n     Name is required and value is optional.' +
    '\n     For example, -t tag1=value1;tag2'))
    .option('-s, --subscription <subscription>', $('the subscription identifier'))
    .execute(function (resourceGroup, name, location, options, _) {
      resourceGroup = cli.interaction.promptIfNotGiven($('Resource group name: '), resourceGroup, _);
      name = cli.interaction.promptIfNotGiven($('Network security group name: '), name, _);
      location = cli.interaction.promptIfNotGiven($('Location: '), location, _);

      var networkClient = new NetworkClient(cli, options.subscription);
      networkClient.createNSG(resourceGroup, name, location, options, _);
    });

  nsg.command('set [resource-group] [name]')
    .description($('Sets a network security group within a resource group'))
    .usage('[options] <resource-group> <name>')
    .option('-g, --resource-group <resource-group>', $('the name of the resource group'))
    .option('-n, --name <name>', $('the name of the network security group'))
    .option('-t, --tags <tags>', $('the list of tags.' +
    '\n     Can be multiple. In the format of "name=value".' +
    '\n     Name is required and value is optional.' +
    '\n     For example, -t tag1=value1;tag2'))
    .option('--no-tags', $('remove all existing tags'))
    .option('-s, --subscription <subscription>', $('the subscription identifier'))
    .execute(function (resourceGroup, name, options, _) {
      resourceGroup = cli.interaction.promptIfNotGiven($('Resource group name: '), resourceGroup, _);
      name = cli.interaction.promptIfNotGiven($('Network security group name: '), name, _);

      var networkClient = new NetworkClient(cli, options.subscription);
      networkClient.setNSG(resourceGroup, name, options, _);
    });

  nsg.command('list [resource-group]')
    .description($('Lists the network security groups within a resource group'))
    .usage('[options] <resource-group>')
    .option('-g, --resource-group <resource-group>', $('the name of the resource group'))
    .option('-s, --subscription <subscription>', $('the subscription identifier'))
    .execute(function (resourceGroup, options, _) {
      resourceGroup = cli.interaction.promptIfNotGiven($('Resource group name: '), resourceGroup, _);

      var networkClient = new NetworkClient(cli, options.subscription);
      networkClient.listNSGs(resourceGroup, options, _);
    });

  nsg.command('show [resource-group] [name]')
    .description($('Shows the details of a network security group within a resource group'))
    .usage('[options] <resource-group> <name>')
    .option('-g, --resource-group <resource-group>', $('the name of the resource group'))
    .option('-n, --name <name>', $('the name of the network security group'))
    .option('-s, --subscription <subscription>', $('the subscription identifier'))
    .execute(function (resourceGroup, name, options, _) {
      resourceGroup = cli.interaction.promptIfNotGiven($('Resource group name: '), resourceGroup, _);
      name = cli.interaction.promptIfNotGiven($('Network security group name: '), name, _);

      var networkClient = new NetworkClient(cli, options.subscription);
      networkClient.showNSG(resourceGroup, name, options, _);
    });

  nsg.command('delete [resource-group] [name]')
    .description($('Deletes a network security group within a resource group'))
    .usage('[options] <resource-group> <name>')
    .option('-g, --resource-group <resource-group>', $('the name of the resource group'))
    .option('-n, --name <name>', $('the name of the network security group'))
    .option('-q, --quiet', $('quiet mode, do not ask for delete confirmation'))
    .option('-s, --subscription <subscription>', $('the subscription identifier'))
    .execute(function (resourceGroup, name, options, _) {
      resourceGroup = cli.interaction.promptIfNotGiven($('Resource group name: '), resourceGroup, _);
      name = cli.interaction.promptIfNotGiven($('Network security group name: '), name, _);

      var networkClient = new NetworkClient(cli, options.subscription);
      networkClient.deleteNSG(resourceGroup, name, options, _);
    });

  var nsgRules = nsg.category('rule')
    .description($('Commands to manage network security group rules'));

  nsgRules.command('create [resource-group] [nsg-name] [name]')
    .description($('Creates a network security group rule within a resource group'))
    .usage('[options] <resource-group> <nsg-name> <name>')
    .option('-g, --resource-group <resource-group>', $('the name of the resource group'))
    .option('-a, --nsg-name <nsg-name>', $('the name of the network security group'))
    .option('-n, --name <name>', $('the name of the rule'))
    .option('-d, --description <description>', $('the description'))
    .option('-p, --protocol <protocol>', util.format($('the protocol [%s]'), Constants.protocols))
    .option('-f, --source-address-prefix <source-address-prefix>', $('the source address prefix'))
    .option('-o, --source-port-range <source-port-range>', util.format($('the source port range %s'), Constants.toRange(Constants.portBounds)))
    .option('-e, --destination-address-prefix <destination-address-prefix>', $('the destination address prefix'))
    .option('-u, --destination-port-range <destination-port-range>', util.format($('the destination port range %s'), Constants.toRange(Constants.portBounds)))
    .option('-c, --access <access>', util.format($('the access mode [%s]'), Constants.accessModes))
    .option('-y, --priority <priority>', util.format($('the priority'), Constants.toRange(Constants.priorityBounds)))
    .option('-r, --direction <direction>', util.format($('the direction [%s]'), Constants.directionModes))
    .option('-s, --subscription <subscription>', $('the subscription identifier'))
    .execute(function (resourceGroup, nsgName, name, options, _) {
      resourceGroup = cli.interaction.promptIfNotGiven($('Resource group name: '), resourceGroup, _);
      nsgName = cli.interaction.promptIfNotGiven($('Network security group name: '), nsgName, _);
      name = cli.interaction.promptIfNotGiven($('The name of the security rule: '), name, _);

      var networkClient = new NetworkClient(cli, options.subscription);
      networkClient.createNsgRule(resourceGroup, nsgName, name, options, _);
    });

  nsgRules.command('set [resource-group] [nsg-name] [name]')
    .description($('Sets a network security group rule within a resource group'))
    .usage('[options] <resource-group> <nsg-name> <name>')
    .option('-g, --resource-group <resource-group>', $('the name of the resource group'))
    .option('-a, --nsg-name <nsg-name>', $('the name of the network security group'))
    .option('-n, --name <name>', $('the name of the rule'))
    .option('-d, --description [description]', $('the description'))
    .option('-p, --protocol <protocol>', util.format($('the protocol [%s]'), Constants.protocols))
    .option('-f, --source-address-prefix <source-address-prefix>', $('the source address prefix'))
    .option('-o, --source-port-range <source-port-range>', util.format($('the source port range %s'), Constants.toRange(Constants.portBounds)))
    .option('-e, --destination-address-prefix <destination-address-prefix>', $('the destination address prefix'))
    .option('-u, --destination-port-range <destination-port-range>', util.format($('the destination port range %s'), Constants.toRange(Constants.portBounds)))
    .option('-c, --access <access>', util.format($('the access mode [%s]'), Constants.accessModes))
    .option('-y, --priority <priority>', util.format($('the priority'), Constants.toRange(Constants.priorityBounds)))
    .option('-r, --direction <direction>', util.format($('the direction [%s]'), Constants.directionModes))
    .option('-s, --subscription <subscription>', $('the subscription identifier'))
    .execute(function (resourceGroup, nsgName, name, options, _) {
      resourceGroup = cli.interaction.promptIfNotGiven($('Resource group name: '), resourceGroup, _);
      nsgName = cli.interaction.promptIfNotGiven($('Network security group name: '), nsgName, _);
      name = cli.interaction.promptIfNotGiven($('The name of the security rule: '), name, _);

      var networkClient = new NetworkClient(cli, options.subscription);
      networkClient.setNsgRule(resourceGroup, nsgName, name, options, _);
    });

  nsgRules.command('list [resource-group] [nsg-name]')
    .description($('Lists rules in a network security group within a resource group'))
    .usage('[options] <resource-group> <nsg-name>')
    .option('-g, --resource-group <resource-group>', $('the name of the resource group'))
    .option('-a, --nsg-name <nsg-name>', $('the name of the network security group'))
    .option('-s, --subscription <subscription>', $('the subscription identifier'))
    .execute(function (resourceGroup, nsgName, options, _) {
      resourceGroup = cli.interaction.promptIfNotGiven($('Resource group name: '), resourceGroup, _);
      nsgName = cli.interaction.promptIfNotGiven($('Network security group name: '), nsgName, _);

      var networkClient = new NetworkClient(cli, options.subscription);
      networkClient.listNsgRules(resourceGroup, nsgName, options, _);
    });

  nsgRules.command('show [resource-group] [nsg-name] [name]')
    .description($('Shows a rule in a network security group within a resource group'))
    .usage('[options] <resource-group> <nsg-name> <name>')
    .option('-g, --resource-group <resource-group>', $('the name of the resource group'))
    .option('-a, --nsg-name <nsg-name>', $('the name of the network security group'))
    .option('-n, --name <name>', $('the name of the rule'))
    .option('-s, --subscription <subscription>', $('the subscription identifier'))
    .execute(function (resourceGroup, nsgName, name, options, _) {
      resourceGroup = cli.interaction.promptIfNotGiven($('Resource group name: '), resourceGroup, _);
      nsgName = cli.interaction.promptIfNotGiven($('Network security group name: '), nsgName, _);
      name = cli.interaction.promptIfNotGiven($('Rule name: '), name, _);

      var networkClient = new NetworkClient(cli, options.subscription);
      networkClient.showNsgRule(resourceGroup, nsgName, name, options, _);
    });

  nsgRules.command('delete [resource-group] [nsg-name] [name]')
    .description($('Deletes a rule in a network security group within a resource group'))
    .usage('[options] <resource-group> <nsg-name> <name>')
    .option('-g, --resource-group <resource-group>', $('the name of the resource group'))
    .option('-a, --nsg-name <nsg-name>', $('the name of the network security group'))
    .option('-n, --name <name>', $('the name of the rule'))
    .option('-q, --quiet', $('quiet mode, do not ask for delete confirmation'))
    .option('-s, --subscription <subscription>', $('the subscription identifier'))
    .execute(function (resourceGroup, nsgName, name, options, _) {
      resourceGroup = cli.interaction.promptIfNotGiven($('Resource group name: '), resourceGroup, _);
      nsgName = cli.interaction.promptIfNotGiven($('Network security group name: '), nsgName, _);
      name = cli.interaction.promptIfNotGiven($('Rule name: '), name, _);

      var networkClient = new NetworkClient(cli, options.subscription);
      networkClient.deleteNsgRule(resourceGroup, nsgName, name, options, _);
    });

  var dnsZone = network.category('dns-zone')
      .description($('Commands to manage dns zone'));

  dnsZone.command('create [resource-group] [name]')
    .description($('Creates a dns zone within a resource group'))
    .usage('[options] <resource-group> <name>')
    .option('-g, --resource-group <resource-group>', $('the name of the resource group'))
    .option('-n, --name <name>', $('the name of the dns zone.' +
      '\n     Must not end with \'.\'' +
      '\n     Terminating \'.\' will be removed'))
      .option('-t, --tags <tags>', $('the list of tags.' +
      '\n     Can be multiple. In the format of "name=value".' +
      '\n     Name is required and value is optional.' +
      '\n     For example, -t tag1=value1;tag2'))
    .option('-s, --subscription <subscription>', $('the subscription identifier'))
    .execute(function (resourceGroup, name, options, _) {
      resourceGroup = cli.interaction.promptIfNotGiven($('Resource group name: '), resourceGroup, _);
      name = cli.interaction.promptIfNotGiven($('DNS zone name: '), name, _);

      var networkClient = new NetworkClient(cli, options.subscription);
      networkClient.createDnsZone(resourceGroup, name, options, _);
    });

  dnsZone.command('set [resource-group] [name]')
    .description($('Sets a dns zone within a resource group'))
    .usage('[options] <resource-group> <name>')
    .option('-g, --resource-group <resource-group>', $('the name of the resource group'))
    .option('-n, --name <name>', $('the name of the dns zone.' +
      '\n     Must not end with \'.\'' +
      '\n     Terminating \'.\' will be removed'))
    .option('-t, --tags <tags>', $('the list of tags.' +
      '\n     Can be multiple. In the format of "name=value".' +
      '\n     Name is required and value is optional.' +
      '\n     For example, -t tag1=value1;tag2'))
    .option('--no-tags', $('remove all existing tags'))
    .option('-i, --ignore-etag', $('ignore the etag check while updating resource'))
    .option('-s, --subscription <subscription>', $('the subscription identifier'))
    .execute(function (resourceGroup, name, options, _) {
      resourceGroup = cli.interaction.promptIfNotGiven($('Resource group name: '), resourceGroup, _);
      name = cli.interaction.promptIfNotGiven($('DNS zone name: '), name, _);

      var networkClient = new NetworkClient(cli, options.subscription);
      networkClient.setDnsZone(resourceGroup, name, options, _);
    });

  dnsZone.command('list [resource-group]')
    .description($('Lists dns zones within a resource group'))
    .usage('[options] <resource-group>')
    .option('-g, --resource-group <resource-group>', $('the name of the resource group'))
    .option('-s, --subscription <subscription>', $('the subscription identifier'))
    .execute(function (resourceGroup, options, _) {
      resourceGroup = cli.interaction.promptIfNotGiven($('Resource group name: '), resourceGroup, _);

      var networkClient = new NetworkClient(cli, options.subscription);
      networkClient.listDnsZones(resourceGroup, options, _);
    });

  dnsZone.command('show [resource-group] [name]')
    .description($('Shows details about a dns zone within a resource group'))
    .usage('[options] <resource-group> <name>')
    .option('-g, --resource-group <resource-group>', $('the name of the resource group'))
    .option('-n, --name <name>', $('the name of the dns zone.' +
      '\n     Must not end with \'.\'' +
      '\n     Terminating \'.\' will be removed'))
    .option('-s, --subscription <subscription>', $('the subscription identifier'))
    .execute(function (resourceGroup, name, options, _) {
      resourceGroup = cli.interaction.promptIfNotGiven($('Resource group name: '), resourceGroup, _);
      name = cli.interaction.promptIfNotGiven($('DNS zone name: '), name, _);

      var networkClient = new NetworkClient(cli, options.subscription);
      networkClient.showDnsZone(resourceGroup, name, options, _);
    });

  dnsZone.command('delete [resource-group] [name]')
    .description($('Deletes a dns zone within a resource group'))
    .usage('[options] <resource-group> <name>')
    .option('-g, --resource-group <resource-group>', $('the name of the resource group'))
    .option('-n, --name <name>', $('the name of the dns zone.' +
<<<<<<< HEAD
    '\n     Must not end with \'.\'' +
    '\n     Terminating \'.\' will be removed'))
=======
      '\n     Must not end with \'.\'' +
      '\n     Terminating \'.\' will be removed'))
    .option('-s, --subscription <subscription>', $('the subscription identifier'))
>>>>>>> e39ca964
    .option('-q, --quiet', $('quiet mode, do not ask for delete confirmation'))
    .option('-s, --subscription <subscription>', $('the subscription identifier'))
    .execute(function (resourceGroup, name, options, _) {
      resourceGroup = cli.interaction.promptIfNotGiven($('Resource group name: '), resourceGroup, _);
      name = cli.interaction.promptIfNotGiven($('DNS zone name: '), name, _);

      var networkClient = new NetworkClient(cli, options.subscription);
      networkClient.deleteDnsZone(resourceGroup, name, options, _);
    });

  var dnsRecords = dnsZone.category('record-set')
    .description($('Commands to manage record sets in dns zone'));

  dnsRecords.command('create [resource-group] [dns-zone-name] [name]')
    .description($('Creates a record set in a DNS zone'))
    .usage('[options] <resource-group> <dns-zone-name> <name>')
    .option('-g, --resource-group <resource-group>', $('the name of the resource group'))
    .option('-z, --dns-zone <dns-zone>', $('the name of the DNS zone'))
    .option('-n, --name <name>', $('the relative name of the record set within the DNS zone'))
    .option('-t, --type <type>', $('the type of the record set.' +
      '\n     Valid values are [A, AAAA, CNAME, MX, NS, SOA, SRV, TXT]'))
    .option('-l, --ttl <ttl>', $('time to live'))
    .option('-t, --tags <tags>', $('the tags set on this virtual network.' +
      '\n     Can be multiple. In the format of "name=value".' +
      '\n     Name is required and value is optional.' +
      '\n     For example, -t tag1=value1;tag2'))
    .option('-s, --subscription <subscription>', $('the subscription identifier'))
    .execute(function (resourceGroup, dnsZoneName, name, options, _) {
      resourceGroup = cli.interaction.promptIfNotGiven($('Resource group name: '), resourceGroup, _);
      dnsZoneName = cli.interaction.promptIfNotGiven($('DNS zone name '), dnsZoneName, _);
      name = cli.interaction.promptIfNotGiven($('Record set name: '), name, _);

      var networkClient = new NetworkClient(cli, options.subscription);
      networkClient.createDnsRecord(resourceGroup, dnsZoneName, name, options, _);
    });

  dnsRecords.command('set [resource-group] [dns-zone-name] [name]')
    .description($('Sets a record set in a DNS zone'))
    .usage('[options] <resource-group> <dns-zone-name> <name>')
    .option('-g, --resource-group <resource-group>', $('the name of the resource group'))
    .option('-z, --dns-zone <dns-zone>', $('the name of the DNS zone'))
    .option('-n, --name <name>', $('the relative name of the record set within the DNS zone'))
    .option('-t, --type <type>', $('the type of the record set.' +
      '\n     Valid values are [A, AAAA, CNAME, MX, NS, SOA, SRV, TXT]'))
    .option('-l, --ttl <ttl>', $('time to live'))
    .option('-t, --tags <tags>', $('the tags set on this virtual network.' +
      '\n     Can be multiple. In the format of "name=value".' +
      '\n     Name is required and value is optional.' +
      '\n     For example, -t tag1=value1;tag2'))
    .option('--no-tags', $('remove all existing tags'))
    .option('-s, --subscription <subscription>', $('the subscription identifier'))
    .execute(function (resourceGroup, dnsZoneName, name, options, _) {
      resourceGroup = cli.interaction.promptIfNotGiven($('Resource group name: '), resourceGroup, _);
      dnsZoneName = cli.interaction.promptIfNotGiven($('DNS zone name '), dnsZoneName, _);
      name = cli.interaction.promptIfNotGiven($('Record set name: '), name, _);

      var networkClient = new NetworkClient(cli, options.subscription);
      networkClient.setDnsRecord(resourceGroup, dnsZoneName, name, options, _);
    });

  dnsRecords.command('list [resource-group] [dns-zone-name] [type]')
    .description($('Lists record sets in a DNS zone within a resource group'))
    .usage('[options] <resource-group> <dns-zone-name> [type]')
    .option('-g, --resource-group <resource-group>', $('the name of the resource group'))
    .option('-z, --dns-zone <dns-zone>', $('the name of the DNS zone'))
    .option('-t, --type <type>', $('the type of the record set.' +
      '\n     If specified only record sets of this type will be listed.' +
      '\n     Valid values are [A, AAAA, CNAME, MX, NS, SOA, SRV, TXT]'))
    .option('-s, --subscription <subscription>', $('the subscription identifier'))
    .execute(function (resourceGroup, dnsZoneName, type, options, _) {
      resourceGroup = cli.interaction.promptIfNotGiven($('Resource group name: '), resourceGroup, _);
      dnsZoneName = cli.interaction.promptIfNotGiven($('DNS zone name '), dnsZoneName, _);
      options.type = type || options.type;

      var networkClient = new NetworkClient(cli, options.subscription);
      networkClient.listDnsRecords(resourceGroup, dnsZoneName, options, _);
    });

  dnsRecords.command('show [resource-group] [dns-zone-name] [name]')
    .description($('Shows details about a record set in a DNS zone within a resource group'))
    .usage('[options] <resource-group> <dns-zone-name> <name>')
    .option('-g, --resource-group <resource-group>', $('the name of the resource group'))
    .option('-z, --dns-zone <dns-zone>', $('the name of the DNS zone'))
    .option('-n, --name <name>', $('the relative name of the record set within the DNS zone'))
    .option('-t, --type <type>', $('the type of the record set.' +
      '\n     Valid values are [A, AAAA, CNAME, MX, NS, SOA, SRV, TXT]'))
    .option('-s, --subscription <subscription>', $('the subscription identifier'))
    .execute(function (resourceGroup, dnsZoneName, name, options, _) {
      resourceGroup = cli.interaction.promptIfNotGiven($('Resource group name: '), resourceGroup, _);
      dnsZoneName = cli.interaction.promptIfNotGiven($('DNS zone name '), dnsZoneName, _);
      name = cli.interaction.promptIfNotGiven($('Record set name: '), name, _);

      var networkClient = new NetworkClient(cli, options.subscription);
      networkClient.showDnsRecord(resourceGroup, dnsZoneName, name, options, _);
    });

  dnsRecords.command('delete [resource-group] [dns-zone-name] [name]')
    .description($('Deletes a record set in a DNS zone within a resource group'))
    .usage('[options] <resource-group> <dns-zone-name> <name>')
    .option('-g, --resource-group <resource-group>', $('the name of the resource group'))
    .option('-z, --dns-zone <dns-zone>', $('the name of the DNS zone'))
    .option('-n, --name <name>', $('the relative name of the record set within the DNS zone'))
    .option('-t, --type <type>', $('the type of the record set.' +
      '\n     If specified only record sets of this type will be listed.' +
      '\n     Valid values are [A, AAAA, CNAME, MX, NS, SOA, SRV, TXT]'))
    .option('-q, --quiet', $('quiet mode, do not ask for delete confirmation'))
    .option('-s, --subscription <subscription>', $('the subscription identifier'))
    .execute(function (resourceGroup, dnsZoneName, name, options, _) {
      resourceGroup = cli.interaction.promptIfNotGiven($('Resource group name: '), resourceGroup, _);
      dnsZoneName = cli.interaction.promptIfNotGiven($('DNS zone name '), dnsZoneName, _);
      name = cli.interaction.promptIfNotGiven($('Record set name: '), name, _);

      var networkClient = new NetworkClient(cli, options.subscription);
      networkClient.deleteDnsRecord(resourceGroup, dnsZoneName, name, options, _);
    });

  dnsRecords.command('add-record [resource-group] [dns-zone-name] [record-set-name]')
    .description($('Adds a record in a record set under a DNS zone within a resource group'))
    .usage('[options] <resource-group> <dns-zone-name> <record-set-name>')
    .option('-g, --resource-group <resource-group>', $('the name of the resource group'))
    .option('-z, --dns-zone <dns-zone>', $('the name of the DNS zone'))
    .option('-n, --record-set-name <record-set-name>', $('the name of the record set\n\n' +
		'The record type A \n\n'))
    .option('-t, --type <type>', $('the type of the record set.' +
      '\n     If specified only record sets of this type will be listed.' +
      '\n     Valid values are [A, AAAA, CNAME, MX, NS, SOA, SRV, TXT]'))
    .option('-a  --ipv4-address <ipv4-address>', $('the IPv4 address attribute\n\n' +
    	'Record type AAAA \n\n'))
    .option('-b  --ipv6-address <ipv6-address>', $('the IPv6 address attribute\n\n' +
    	'Record type CNAME\n\n'))
    .option('-c  --cname <cname>', $('the canonical name (target)\n\n' +
    	'Record type NS\n\n'))
    .option('-d  --nsdname <nsdname>', $('the domain name attribute\n\n' +
    	'Record type MX\n\n'))
    .option('-f, --preference <preference>', $('preference attribute'))
    .option('-e, --exchange <exchange>', $('exchange attribute\n\n' +
    	 'Record type SRV\n\n'))
    .option('-p, --priority <priority>', $('the priority attribute'))
    .option('-w, --weight <weight>', $('the weight attribute'))
    .option('-o, --port <port>', $('the port'))
    .option('-u, --target <target>', $('the target attribute\n\n' +
    	'Record type TXT\n\n'))
    .option('-x, --text <text>', $('the text attribute\n\n' +
    	'Record type SOA\n\n'))
    .option('-l, --email <email>', $('the email attribute'))
    .option('-i, --expire-time <expire-time>', $('the expire time'))
    .option('-k, --host <host>', $('the host name attribute'))
    .option('-m, --minimum-ttl <minimum-ttl>', $('the minimum time to live attribute'))
    .option('-r, --refresh-time <refresh-time>', $('the refresh time attribute'))
    .option('-y, --retry-time <retry-time>', $('the retry time attribute'))
    .option('-s, --subscription <subscription>', $('the subscription identifier'))
    .execute(function (resourceGroup, dnsZoneName, recordSetName, options, _) {
      resourceGroup = cli.interaction.promptIfNotGiven($('Resource group name: '), resourceGroup, _);
      dnsZoneName = cli.interaction.promptIfNotGiven($('DNS zone name '), dnsZoneName, _);
      recordSetName = cli.interaction.promptIfNotGiven($('Record set name: '), recordSetName, _);

      var networkClient = new NetworkClient(cli, options.subscription);
      networkClient.addRecord(resourceGroup, dnsZoneName, recordSetName, options, _);
    });

  dnsRecords.command('delete-record [resource-group] [dns-zone-name] [record-set-name]')
    .description($('Deletes a record in a record set under a DNS zone within a resource group'))
    .usage('[options] <resource-group> <dns-zone> <record-set-name>')
    .option('-g, --resource-group <resource-group>', $('the name of the resource group'))
    .option('-z, --dns-zone <dns-zone>', $('the name of the DNS zone'))
    .option('-n, --record-set-name <record-set-name>', $('the name of the record set\n\n' +
		'The record type A \n\n'))
    .option('-t, --type <type>', $('the type of the record set.' +
      '\n     If specified only record sets of this type will be listed.' +
      '\n     Valid values are [A, AAAA, CNAME, MX, NS, SOA, SRV, TXT]'))
    .option('-a  --ipv4-address <ipv4-address>', $('the IPv4 address attribute\n\n' +
    	'Record type AAAA \n\n'))
    .option('-b  --ipv6-address <ipv6-address>', $('the IPv6 address attribute\n\n' +
    	'Record type CNAME\n\n'))
    .option('-c  --cname <cname>', $('the canonical name (target)\n\n' +
    	'Record type NS\n\n'))
    .option('-d  --nsdname <nsdname>', $('the domain name attribute\n\n' +
    	'Record type MX\n\n'))
    .option('-f, --preference <preference>', $('preference attribute'))
    .option('-e, --exchange <exchange>', $('exchange attribute\n\n' +
    	 'Record type SRV\n\n'))
    .option('-p, --priority <priority>', $('the priority attribute'))
    .option('-w, --weight <weight>', $('the weight attribute'))
    .option('-o, --port <port>', $('the port'))
    .option('-u, --target <target>', $('the target attribute\n\n' +
    	'Record type TXT\n\n'))
    .option('-x, --text <text>', $('the text attribute\n\n' +
    	'Record type SOA\n\n'))
    .option('-q, --quiet', $('quiet mode, do not ask for delete confirmation'))
    .option('-s, --subscription <subscription>', $('the subscription identifier'))
    .execute(function (resourceGroup, dnsZoneName, recordSetName, options, _) {
      resourceGroup = cli.interaction.promptIfNotGiven($('Resource group name: '), resourceGroup, _);
      dnsZoneName = cli.interaction.promptIfNotGiven($('DNS zone name '), dnsZoneName, _);
      recordSetName = cli.interaction.promptIfNotGiven($('Record set name: '), recordSetName, _);

      var networkClient = new NetworkClient(cli, options.subscription);
      networkClient.deleteRecord(resourceGroup, dnsZoneName, recordSetName, options, _);
    });

  var traffic = network.category('traffic-manager')
    .description($('Commands to manage traffic manager'));

  var profile = traffic.category('profile')
    .description($('Commands to manage traffic manager profile'));

  profile.command('create [resource-group] [name]')
    .description($('Creates a traffic manager profile within a resource group'))
    .usage('[options] <resource-group> <name>')
    .option('-g, --resource-group <resource-group>', $('the name of the resource group'))
    .option('-n, --name <name>', $('the name of the profile'))
    .option('-u, --profile-status <profile-status> ', $('the profile status, valid values are' +
    '\n     [Enabled, Disabled], default is Enabled'))
    .option('-m, --traffic-routing-method <traffic-routing-method>', $('the traffic routing method for the profile,' +
    '\n     valid values are [Performance, Weighted, Priority]'))
    .option('-r, --relative-dns-name <relative-dns-name>', $('relative DNS name of the profile e.g. .trafficmanager.net'))
    .option('-l  --ttl <ttl>', $('time to live in seconds'))
    .option('-p, --monitor-protocol <monitor-protocol>', $('the source address prefix, valid values are [http, https]'))
    .option('-o, --monitor-port <monitor-port>', $('the monitoring port'))
    .option('-a, --monitor-path <monitor-path>', $('the monitoring path'))
    .option('-t, --tags <tags>', $('the tags set on this profile. Can be ' +
    '\n     multiple, in the format of \'name=value\'.' +
    '\n     Name is required and value is optional. ' +
    '\n     For example, -t tag1=value1;tag2'))
    .option('-s, --subscription <subscription>', $('the subscription identifier'))
    .execute(function (resourceGroupName, name, options, _) {
      resourceGroupName = cli.interaction.promptIfNotGiven($('Resource group name: '), resourceGroupName, _);
      name = cli.interaction.promptIfNotGiven($('Profile name: '), name, _);
      options.relativeDnsName = cli.interaction.promptIfNotGiven($('Relative DNS name of the profile, e.g. .trafficmanager.net: '), options.relativeDnsName, _);

      var networkClient = new NetworkClient(cli, options.subscription);
      networkClient.createTrafficManager(resourceGroupName, name, options, _);
    });

  profile.command('set [resource-group] [name]')
    .description($('Sets a traffic manager profile within a resource group'))
    .usage('[options] <resource-group> <name>')
    .option('-g, --resource-group <resource-group>', $('the name of the resource group'))
    .option('-n, --name <name>', $('the name of the profile'))
    .option('-u, --profile-status <profile-status> ', $('the profile status, valid values are' +
    '\n     [Enabled, Disabled], default is Enabled'))
    .option('-m, --traffic-routing-method <traffic-routing-method>', $('the traffic routing method for the profile,' +
    '\n     valid values are [Performance, Weighted, Priority]'))
    .option('-l  --ttl <ttl>', $('time to live in seconds'))
    .option('-p, --monitor-protocol <monitor-protocol>', $('the source address prefix, valid values are [http, https]'))
    .option('-o, --monitor-port <monitor-port>', $('the monitoring port'))
    .option('-a, --monitor-path <monitor-path>', $('the monitoring path'))
    .option('-t, --tags <tags>', $('the tags set on this profile. Can be ' +
    '\n     multiple, in the format of \'name=value\'.' +
    '\n     Name is required and value is optional. ' +
    '\n     For example, -t tag1=value1;tag2'))
    .option('--no-tags', $('remove all existing tags'))
    .option('-s, --subscription <subscription>', $('the subscription identifier'))
    .execute(function (resourceGroupName, name, options, _) {
      resourceGroupName = cli.interaction.promptIfNotGiven($('Resource group name: '), resourceGroupName, _);
      name = cli.interaction.promptIfNotGiven($('Profile name: '), name, _);
      options.monitorPath = cli.interaction.promptIfNotGiven($('Monitor path: '), options.monitorPath, _);

      var networkClient = new NetworkClient(cli, options.subscription);
      networkClient.setTrafficManager(resourceGroupName, name, options, _);
    });

  profile.command('list [resource-group]')
    .description($('Lists a traffic manager profiles within a resource group'))
    .usage('[options] <resource-group>')
    .option('-g, --resource-group <resource-group>', $('the name of the resource group'))
    .option('-s, --subscription <subscription>', $('the subscription identifier'))
    .execute(function (resourceGroupName, options, _) {
      resourceGroupName = cli.interaction.promptIfNotGiven($('Resource group name: '), resourceGroupName, _);

      var networkClient = new NetworkClient(cli, options.subscription);
      networkClient.listTrafficManagers(resourceGroupName, options, _);
    });

  profile.command('show [resource-group] [name]')
    .description($('Shows details about a traffic manager profile within a resource group'))
    .usage('[options] <resource-group> <name>')
    .option('-g, --resource-group <resource-group>', $('the name of the resource group'))
    .option('-n, --name <name>', $('the name of the profile'))
    .option('-s, --subscription <subscription>', $('the subscription identifier'))
    .execute(function (resourceGroupName, name, options, _) {
      resourceGroupName = cli.interaction.promptIfNotGiven($('Resource group name: '), resourceGroupName, _);
      name = cli.interaction.promptIfNotGiven($('Profile name: '), name, _);

      var networkClient = new NetworkClient(cli, options.subscription);
      networkClient.showTrafficManager(resourceGroupName, name, options, _);
    });

  profile.command('delete [resource-group] [name]')
    .description($('Deletes a traffic manager profile within a resource group'))
    .usage('[options] <resource-group> <name>')
    .option('-g, --resource-group <resource-group>', $('the name of the resource group'))
    .option('-n, --name <name>', $('the name of the profile'))
    .option('-q, --quiet', $('quiet mode, do not ask for delete confirmation'))
    .option('-s, --subscription <subscription>', $('the subscription identifier'))
    .execute(function (resourceGroupName, name, options, _) {
      resourceGroupName = cli.interaction.promptIfNotGiven($('Resource group name: '), resourceGroupName, _);
      name = cli.interaction.promptIfNotGiven($('Profile name: '), name, _);

      var networkClient = new NetworkClient(cli, options.subscription);
      networkClient.deleteTrafficManager(resourceGroupName, name, options, _);
    });

  profile.command('is-dns-available [resource-group] [relative-dns-name]')
    .description($('Checks traffic manager profile name availability within a resource group'))
    .usage('[options] <resource-group> <relative-dns-name> ')
    .option('-g, --resource-group <resource-group>', $('the name of the resource group'))
    .option('-n, --relative-dns-name <relative-dns-name>', $('the relative DNS name to check for availability'))
    .option('-s, --subscription <subscription>', $('the subscription identifier'))
    .execute(function (resourceGroupName, relativeDnsName, options, _) {
      resourceGroupName = cli.interaction.promptIfNotGiven($('Resource group name: '), resourceGroupName, _);
      relativeDnsName = cli.interaction.promptIfNotGiven($('Relative DNS name: '), relativeDnsName, _);

      var networkClient = new NetworkClient(cli, options.subscription);
      networkClient.checkDNSNameAvailability(resourceGroupName, relativeDnsName, options, _);
    });

  var endpoint = profile.category('endpoint')
    .description($('Commands to manage traffic manager endpoints'));

  endpoint.command('create [resource-group] [profile-name] [name]')
    .description($('Creates an endpoint in traffic manager profile within a resource group'))
    .usage('[options] <resource-group> <profile-name> <name> <endpoint-location>')
    .option('-g, --resource-group <resource-group>', $('the name of the resource group'))
    .option('-f, --profile-name <profile-name>', $('the profile name'))
    .option('-n, --name <name>', $('the name of the endpoint'))
    .option('-l, --endpoint-location <endpoint-location>', $('the location of the endpoint'))
    .option('-t, --type <type>', $('the endpoint type, valid values are:' +
    '\n       [externalEndpoint] externalEndpoint represents endpoint' +
    '\n       for a service with FQDN external to Azure' +
    '\n       e.g. foobar.contoso.com'))
    .option('-e, --target <target>', $('the domain name target of the endpoint,' +
    '\n       e.g. foobar.contoso.com'))
    .option('-u, --endpoint-status <endpoint-status>', $('the endpoint status, valid values are:' +
    '\n       [enable, disable] Default is enable'))
    .option('-w, --weight <weight>', $('the endpoint weight used in the load balancing algorithm'))
    .option('-p, --priority <priority>', $('the endpoint priority used in the load balancing algorithm,' +
    '\n       valid range is [1, 1000]'))
    .option('-s, --subscription <subscription>', $('the subscription identifier'))
    .execute(function (resourceGroup, profileName, name, endpointLocation, options, _) {
      resourceGroup = cli.interaction.promptIfNotGiven($('Resource group name: '), resourceGroup, _);
      profileName = cli.interaction.promptIfNotGiven($('Profile name: '), profileName, _);
      name = cli.interaction.promptIfNotGiven($('Endpoint name: '), name, _);
      options.target = cli.interaction.promptIfNotGiven($('Endpoint target: '), options.target, _);

      var networkClient = new NetworkClient(cli, options.subscription);
      networkClient.createTrafficManagerEndpoint(resourceGroup, profileName, name, endpointLocation, options, _);
    });

  endpoint.command('set [resource-group] [profile-name] [name]')
    .description($('Sets an endpoint defined in a traffic manager profile within a resource group'))
    .usage('[options] <resource-group> <profile-name> <name>')
    .option('-g, --resource-group <resource-group>', $('the name of the resource group'))
    .option('-f, --profile-name <profile-name>', $('the profile name'))
    .option('-n, --name <name>', $('the name of the endpoint'))
    .option('-t, --type <type>', $('the endpoint type, valid values are:' +
    '\n       [externalEndpoint] externalEndpoint represents endpoint' +
    '\n       for a service with FQDN external to Azure' +
    '\n       e.g. foobar.contoso.com'))
    .option('-e, --target <target>', $('the domain name target of the endpoint,' +
    '\n       e.g. foobar.contoso.com'))
    .option('-u, --endpoint-status <endpoint-status>', $('the endpoint status, valid values are:' +
    '\n       [enable, disable] Default is enable'))
    .option('-w, --weight <weight>', $('the endpoint weight used in the load balancing algorithm'))
    .option('-p, --priority <priority>', $('the endpoint priority used in the load balancing algorithm,' +
    '\n       valid range is [1, 1000]'))
    .option('-s, --subscription <subscription>', $('the subscription identifier'))
    .execute(function (resourceGroup, profileName, name, options, _) {
      resourceGroup = cli.interaction.promptIfNotGiven($('Resource group name: '), resourceGroup, _);
      profileName = cli.interaction.promptIfNotGiven($('Profile name: '), profileName, _);
      name = cli.interaction.promptIfNotGiven($('Endpoint name: '), name, _);

      var networkClient = new NetworkClient(cli, options.subscription);
      networkClient.setTrafficManagerEndpoint(resourceGroup, profileName, name, options, _);
    });

  endpoint.command('delete [resource-group] [profile-name] [name]')
    .description($('Deletes an endpoint in traffic manager profile within a resource group'))
    .usage('[options] <resource-group> <profile-name> <name>')
    .option('-g, --resource-group <resource-group>', $('the name of the resource group'))
    .option('-f, --profile-name <profile-name>', $('the profile name'))
    .option('-n, --name <name>', $('the name of the endpoint'))
    .option('-q, --quiet', $('quiet mode, do not ask for delete confirmation'))
    .option('-s, --subscription <subscription>', $('the subscription identifier'))
    .execute(function (resourceGroup, profileName, name, options, _) {
      resourceGroup = cli.interaction.promptIfNotGiven($('Resource group name: '), resourceGroup, _);
      profileName = cli.interaction.promptIfNotGiven($('Profile name: '), profileName, _);
      name = cli.interaction.promptIfNotGiven($('Endpoint name: '), name, _);

      var networkClient = new NetworkClient(cli, options.subscription);
      networkClient.deleteTrafficManagerEndpoint(resourceGroup, profileName, name, options, _);
    });

  var gateway = network.category('gateway')
    .description($('Commands to manage gateways'));

  var gatewayVNet = gateway.category('vnet')
  	.description($('Commands to manage virtual network gateways'));

  gatewayVNet.command('create [resource-group] [name] [location]')
    .description($('Creates a virtual network gateway within a resource group'))
    .usage('[options] <resource-group> <name> <location>')
    .option('-g, --resource-group <resource-group>', $('the name of the resource group'))
    .option('-n, --name <name>', $('the name of the virtual network gateway'))
    .option('-l, --location <location>', $('the location'))
    .option('-t, --type <type>', $('the gateway type' +
    	'\n   Valid values are [Route-Based-IPSec-VPN, Policy-Based-IPSec-VPN, Dedicated]' +
    	'\n   Default is Route-Based-IPSec-VPN'))
    .option('-e, --size <size>', $('the size of the gateway' +
			'\n   Valid values are [G1, G2, G3]' +
			'\n   Default is G1'))
    .option('-p, --vpnclient-address-pool <vpnclient-address-pool>', $('The address pool from which the gateway uses' +
    	'\n   to assign IP addresses to remote clients.' +
    	'\n   Only valid if the gateway-type is Route-Based-IPSec-VPN.' +
    	'\n   When this property presents, it will create a VPNClient gateway connection'))
    .option('-d, --default-sites <default-sites>', $('the comma separated list of default sites.'))
    .option('-e, --enable-bgp <enable-bgp>', $('enables BGP flag' +
      '\n   Valid values are [“true”, “false”]'))
    .option('-t, --tags <tags>', $('the tags set on this record set.' +
      '\n   Can be multiple, in the format of "name=value".' +
      '\n   Name is required and value is optional.' +
      '\n   For example, -t tag1=value1;tag2'))
    .option('-s, --subscription <subscription>', $('the subscription identifier'))
    .execute(function (resourceGroup, name, location, options, _) {
      resourceGroup = cli.interaction.promptIfNotGiven($('Resource group name: '), resourceGroup, _);
      name = cli.interaction.promptIfNotGiven($('Virtual network gateway name:: '), name, _);
      location = cli.interaction.promptIfNotGiven($('Location: '), location, _);

      var networkClient = new NetworkClient(cli, options.subscription);
      networkClient.createVirtualNetworkGateway(resourceGroup, name, location, options, _);
    });

  gatewayVNet.command('set [resource-group] [name] [location]')
    .description($('Sets a virtual network gateway within a resource group'))
    .usage('[options] <resource-group> <name> <location>')
    .option('-g, --resource-group <resource-group>', $('the name of the resource group'))
    .option('-n, --name <name>', $('the name of the virtual network gateway'))
    .option('-l, --location <location>', $('the location'))
    .option('-t, --type <type>', $('the gateway type' +
    	'\n   Valid values are [Route-Based-IPSec-VPN, Policy-Based-IPSec-VPN, Dedicated]' +
    	'\n   Default is Route-Based-IPSec-VPN'))
    .option('-e, --size <size>', $('the size of the gateway' +
			'\n   Valid values are [G1, G2, G3]' +
			'\n   Default is G1'))
    .option('-p, --vpnclient-address-pool <vpnclient-address-pool>', $('The address pool from which the gateway uses' +
    	'\n   to assign IP addresses to remote clients.' +
    	'\n   Only valid if the gateway-type is Route-Based-IPSec-VPN.' +
    	'\n   When this property presents, it will create a VPNClient gateway connection'))
    .option('-d, --default-sites <default-sites>', $('the comma separated list of default sites.'))
    .option('-e, --enable-bgp <enable-bgp>', $('enables BGP flag' +
      '\n   Valid values are [“true”, “false”]'))
    .option('-t, --tags <tags>', $('the tags set on this record set.' +
      '\n   Can be multiple, in the format of "name=value".' +
      '\n   Name is required and value is optional.' +
      '\n   For example, -t tag1=value1;tag2'))
    .option('-s, --subscription <subscription>', $('the subscription identifier'))
    .execute(function (resourceGroup, name, location, options, _) {
      resourceGroup = cli.interaction.promptIfNotGiven($('Resource group name: '), resourceGroup, _);
      name = cli.interaction.promptIfNotGiven($('Virtual network gateway name:: '), name, _);
      location = cli.interaction.promptIfNotGiven($('Location: '), location, _);

      var networkClient = new NetworkClient(cli, options.subscription);
      networkClient.setVirtualNetworkGateway(resourceGroup, name, location, options, _);
    });

  gatewayVNet.command('list [resource-group] [vnet-name]')
    .description($('Lists your virtual network gateways within a resource group'))
    .usage('[options] <resource-group> <vnet-name>')
    .option('-g, --resource-group <resource-group>', $('the name of the resource group'))
    .option('-n, --vnet-name <vnet-name>', $('the name of the virtual network'))
    .option('-s, --subscription <subscription>', $('the subscription identifier'))
    .execute(function (resourceGroup, vnetName, options, _) {
      resourceGroup = cli.interaction.promptIfNotGiven($('Resource group name: '), resourceGroup, _);
      vnetName = cli.interaction.promptIfNotGiven($('Virtual network name: '), vnetName, _);

      var networkClient = new NetworkClient(cli, options.subscription);
      networkClient.listVirtualNetworkGateways(resourceGroup, vnetName, options, _);
    });

  gatewayVNet.command('show [resource-group] [name]')
    .description($('Shows details about a virtual network gateway within a resource group'))
    .usage('[options] <resource-group> <name>')
    .option('-g, --resource-group <resource-group>', $('the name of the resource group'))
    .option('-n, --name <name>', $('the name of the virtual network gateway'))
    .option('-s, --subscription <subscription>', $('the subscription identifier'))
    .execute(function (resourceGroup, name, options, _) {
      resourceGroup = cli.interaction.promptIfNotGiven($('Resource group name: '), resourceGroup, _);
      name = cli.interaction.promptIfNotGiven($('Virtual network gateway name: '), name, _);

      var networkClient = new NetworkClient(cli, options.subscription);
      networkClient.showVirtualNetworkGateway(resourceGroup, name, options, _);
    });

  gatewayVNet.command('delete [resource-group] [name]')
    .description($('Deletes a virtual network gateway within a resource group'))
    .usage('[options] <resource-group> <name>')
    .option('-g, --resource-group <resource-group>', $('the name of the resource group'))
    .option('-n, --name <name>', $('the name of the virtual network gateway'))
    .option('-q, --quiet', $('quiet mode, do not ask for delete confirmation'))
    .option('-s, --subscription <subscription>', $('the subscription identifier'))
    .execute(function (resourceGroup, name, options, _) {
      resourceGroup = cli.interaction.promptIfNotGiven($('Resource group name: '), resourceGroup, _);
      name = cli.interaction.promptIfNotGiven($('Virtual network gateway name: '), name, _);

      var networkClient = new NetworkClient(cli, options.subscription);
      networkClient.showVirtualNetworkGateway(resourceGroup, name, options, _);
    });

  var gatewayIpConfig = gateway.category('ip-config')
    .description($('Commands to manage virtual network gateways VIP configuration'));

  gatewayIpConfig.command('add [resource-group] [vnet-gateway-name]')
    .description($('Adds an IP configuration to virtual network gateway within a resource group'))
    .usage('[options] <resource-group> <vnet-gateway-name>')
    .option('-g, --resource-group <resource-group>', $('the name of the resource group'))
    .option('-n, --vnet-gateway-name <vnet-gateway-name>', $('the name of the virtual network gateway'))
    .option('-u, --public-ip-id <public-ip-id>', $('the vip configuration public ip id' +
    	'\n   e.g. /subscriptions/<subscriptipn-id>/resourceGroups/<resource-group-name>/providers/Microsoft.Network/publicIPAddresses/<public-ip-name>'))
    .option('-p, --public-ip-name <public-ip-name>', $('the name of the vip configuration public ip' +
    	'\n   This public ip must exists in the same resource group as the vnet gateway' +
    	'\n   Please use public-ip-id if that is not the case'))
    .option('-b, --subnet-id <subnet-id>', $('the vip configuration subnet id' +
    	'\n   e.g. /subscriptions/<subscriptipn-id>/resourceGroups/<resource-group-name>/providers/Microsoft.Network/VirtualNeyworks/<vnet-name>/subnets/<subnet-name>'))
    .option('-e, --subnet-name <subnet-name>', $('the name of the vip configuration subnet'))
    .option('-m, --vnet-name <vnet-name>', $('the name of the virtual network gateway' +
    	'\n   This virtual network must exists in the same resource group as the vnet gateway.' +
    	'\n   Please use subnet-id if that  is not the case.'))
    .option('-s, --subscription <subscription>', $('the subscription identifier'))
    .execute(function (resourceGroup, vnetGatewayName, options, _) {
      resourceGroup = cli.interaction.promptIfNotGiven($('Resource group name: '), resourceGroup, _);
      vnetGatewayName = cli.interaction.promptIfNotGiven($('Virtual network gateway name: '), vnetGatewayName, _);

      var networkClient = new NetworkClient(cli, options.subscription);
      networkClient.addIpConfigToVirtualNetworkGateway(resourceGroup, vnetGatewayName, options, _);
    });

  gatewayIpConfig.command('remove [resource-group] [vnet-gateway-name]')
    .description($('Removes an IP configuration from virtual network gateway within a resource group'))
    .usage('[options] <resource-group> <vnet-gateway-name>')
    .option('-g, --resource-group <resource-group>', $('the name of the resource group'))
    .option('-n, --vnet-gateway-name <vnet-gateway-name>', $('the name of the virtual network gateway'))
    .option('-u, --public-ip-id <public-ip-id>', $('the vip configuration public ip id' +
    	'\n   e.g. /subscriptions/<subscriptipn-id>/resourceGroups/<resource-group-name>/providers/Microsoft.Network/publicIPAddresses/<public-ip-name>'))
    .option('-p, --public-ip-name <public-ip-name>', $('the name of the vip configuration public ip' +
    	'\n   This public ip must exists in the same resource group as the vnet gateway' +
    	'\n   Please use public-ip-id if that is not the case'))
    .option('-b, --subnet-id <subnet-id>', $('the vip configuration subnet id' +
    	'\n   e.g. /subscriptions/<subscriptipn-id>/resourceGroups/<resource-group-name>/providers/Microsoft.Network/VirtualNeyworks/<vnet-name>/subnets/<subnet-name>'))
    .option('-e, --subnet-name <subnet-name>', $('the name of the vip configuration subnet'))
    .option('-m, --vnet-name <vnet-name>', $('the name of the virtual network gateway' +
    	'\n   This virtual network must exists in the same resource group as the vnet gateway.' +
    	'\n   Please use subnet-id if that  is not the case.'))
    .option('-s, --subscription <subscription>', $('the subscription identifier'))
    .execute(function (resourceGroup, vnetGatewayName, options, _) {
      resourceGroup = cli.interaction.promptIfNotGiven($('Resource group name: '), resourceGroup, _);
      vnetGatewayName = cli.interaction.promptIfNotGiven($('Virtual network gateway name: '), vnetGatewayName, _);

      var networkClient = new NetworkClient(cli, options.subscription);
      networkClient.removeIpConfigToVirtualNetworkGateway(resourceGroup, vnetGatewayName, options, _);
    });

  var localGateway = gateway.category('local')
    .description($('Commands to manage local network gateways'));

  localGateway.command('create [resource-group] [gateway-name] [location]')
    .description($('Creates a local network gateway within a resource group'))
    .usage('[options] <resource-group> <gateway-name> <location>')
    .option('-g, --resource-group <resource-group>', $('the name of the resource group'))
    .option('-n, --gateway-name <gateway-name>', $('the name of the local network gateway'))
    .option('-a, --address-space <address-space>', $('the local network site address space'))
    .option('-i, --ip-address <ip-address>', $('the IP address of the local network site'))
    .option('-s, --subscription <subscription>', $('the subscription identifier'))
    .execute(function (resourceGroup, gatewayName, location, options, _) {
      resourceGroup = cli.interaction.promptIfNotGiven($('Resource group name: '), resourceGroup, _);
      gatewayName = cli.interaction.promptIfNotGiven($('Local network gateway name: '), gatewayName, _);

      var networkClient = new NetworkClient(cli, options.subscription);
      networkClient.createLocalNetworkGateway(resourceGroup, gatewayName, location, options, _);
    });

  localGateway.command('set [resource-group] [gateway-name] [location]')
    .description($('Sets a local network gateway within a resource group'))
    .usage('[options] <resource-group> <gateway-name> <location>')
    .option('-g, --resource-group <resource-group>', $('the name of the resource group'))
    .option('-n, --gateway-name <gateway-name>', $('the name of the local network gateway'))
    .option('-a, --address-space <address-space>', $('the local network site address space'))
    .option('-i, --ip-address <ip-address>', $('the IP address of the local network site'))
    .option('-s, --subscription <subscription>', $('the subscription identifier'))
    .execute(function (resourceGroup, gatewayName, location, options, _) {
      resourceGroup = cli.interaction.promptIfNotGiven($('Resource group name: '), resourceGroup, _);
      gatewayName = cli.interaction.promptIfNotGiven($('Local network gateway name: '), gatewayName, _);
      location = cli.interaction.promptIfNotGiven($('Location: '), location, _);

      var networkClient = new NetworkClient(cli, options.subscription);
      networkClient.setLocalNetworkGateway(resourceGroup, gatewayName, location, options, _);
    });

  localGateway.command('list [resource-group]')
    .description($('Lists local network gateways within a resource group'))
    .usage('[options] <resource-group>')
    .option('-g, --resource-group <resource-group>', $('the name of the resource group'))
    .option('-s, --subscription <subscription>', $('the subscription identifier'))
    .execute(function (resourceGroup, options, _) {
      resourceGroup = cli.interaction.promptIfNotGiven($('Resource group name: '), resourceGroup, _);

      var networkClient = new NetworkClient(cli, options.subscription);
      networkClient.listLocalNetworkGateways(resourceGroup, options, _);
    });

  localGateway.command('show [resource-group] [gateway-name]')
    .description($('Shows details about a local network gateway within a resource group'))
    .usage('[options] <resource-group> <gateway-name>')
    .option('-g, --resource-group <resource-group>', $('the name of the resource group'))
    .option('-n, --gateway-name <gateway-name>', $('the name of the local network gateway'))
    .option('-s, --subscription <subscription>', $('the subscription identifier'))
    .execute(function (resourceGroup, gatewayName, options, _) {
      resourceGroup = cli.interaction.promptIfNotGiven($('Resource group name: '), resourceGroup, _);
      gatewayName = cli.interaction.promptIfNotGiven($('Local network gateway name: '), gatewayName, _);

      var networkClient = new NetworkClient(cli, options.subscription);
      networkClient.showLocalNetworkGateway(resourceGroup, gatewayName, options, _);
    });

  localGateway.command('delete [resource-group] [gateway-name]')
    .description($('Deletes a local network gateway within a resource group'))
    .usage('[options] <resource-group> <gateway-name>')
    .option('-g, --resource-group <resource-group>', $('the name of the resource group'))
    .option('-n, --gateway-name <gateway-name>', $('the name of the local network gateway'))
    .option('-q, --quiet', $('quiet mode, do not ask for delete confirmation'))
    .option('-s, --subscription <subscription>', $('the subscription identifier'))
    .execute(function (resourceGroup, gatewayName, options, _) {
      resourceGroup = cli.interaction.promptIfNotGiven($('Resource group name: '), resourceGroup, _);
      gatewayName = cli.interaction.promptIfNotGiven($('Local network gateway name: '), gatewayName, _);

      var networkClient = new NetworkClient(cli, options.subscription);
      networkClient.deleteLocalNetworkGateway(resourceGroup, gatewayName, options, _);
    });

  var gatewayConnection = gateway.category('connection')
    .description($('Commands to manage gateway connection'));

  gatewayConnection.command('create [resource-group] [name]')
    .description($('Creates a virtual network gateway connection within a resource group'))
    .usage('[options] <resource-group> <name>')
    .option('-g, --resource-group <resource-group>', $('the name of the resource group'))
    .option('-n, --name <name>', $('the name of the virtual network gateway connection'))
    .option('-t, --type <type>', $('the connection type' +
    	'\n   valid values are [ipspec, dedicated, vnet2vnet and vpnclient]'))
    .option('-i, --gateway-id <gateway-id>', $('the identifier for the vnet gateway'))
    .option('-d, --connected-entity-id <connected-entity-id>', $('the identifier for the connected entity' +
      '\n   It can be unique id identifying vnet gateway, local network gateway or express route'))
    .option('-k, --ipspec-shared-key <spspec-shared-key>', $('the key to be used for IP sec tunnel'))
    .option('-s, --subscription <subscription>', $('the subscription identifier'))
    .execute(function (resourceGroup, name, options, _) {
      resourceGroup = cli.interaction.promptIfNotGiven($('Resource group name: '), resourceGroup, _);
      name = cli.interaction.promptIfNotGiven($('Virtual network gateway connection name: '), name, _);

      var networkClient = new NetworkClient(cli, options.subscription);
      networkClient.createVirtualNetworkGatewayConnection(resourceGroup, name, options, _);
    });

  gatewayConnection.command('set [resource-group] [name]')
    .description($('Sets a virtual network gateway connection within a resource group'))
    .usage('[options] <resource-group> <name>')
    .option('-g, --resource-group <resource-group>', $('the name of the resource group'))
    .option('-n, --name <name>', $('the name of the virtual network gateway connection'))
    .option('-t, --type <type>', $('the connection type' +
    	'\n   valid values are [ipspec, dedicated, vnet2vnet and vpnclient]'))
    .option('-i, --gateway-id <gateway-id>', $('the identifier for the vnet gateway'))
    .option('-d, --connected-entity-id <connected-entity-id>', $('the identifier for the connected entity' +
      '\n   It can be unique id identifying vnet gateway, local network gateway or express route'))
    .option('-k, --ipspec-shared-key <spspec-shared-key>', $('the key to be used for IP sec tunnel'))
    .option('-s, --subscription <subscription>', $('the subscription identifier'))
    .execute(function (resourceGroup, name, options, _) {
      resourceGroup = cli.interaction.promptIfNotGiven($('Resource group name: '), resourceGroup, _);
      name = cli.interaction.promptIfNotGiven($('Virtual network gateway connection name: '), name, _);

      var networkClient = new NetworkClient(cli, options.subscription);
      networkClient.setVirtualNetworkGatewayConnection(resourceGroup, name, options, _);
    });

  gatewayConnection.command('list [resource-group]')
    .description($('Lists virtual network gateway connections within a resource group'))
    .usage('[options] <resource-group>')
    .option('-g, --resource-group <resource-group>', $('the name of the resource group'))
    .option('-s, --subscription <subscription>', $('the subscription identifier'))
    .execute(function (resourceGroup, options, _) {
      resourceGroup = cli.interaction.promptIfNotGiven($('Resource group name: '), resourceGroup, _);

      var networkClient = new NetworkClient(cli, options.subscription);
      networkClient.listVirtualNetworkGatewayConnections(resourceGroup, options, _);
    });

  gatewayConnection.command('show [resource-group] [name]')
    .description($('Shows details about a gateway connection within a resource group'))
    .usage('[options] <resource-group> <name>')
    .option('-g, --resource-group <resource-group>', $('the name of the resource group'))
    .option('-n, --name <name>', $('the name of the virtual network gateway connection'))
    .option('-s, --subscription <subscription>', $('the subscription identifier'))
    .execute(function (resourceGroup, name, options, _) {
      resourceGroup = cli.interaction.promptIfNotGiven($('Resource group name: '), resourceGroup, _);
      name = cli.interaction.promptIfNotGiven($('Virtual network gateway connection name: '), name, _);

      var networkClient = new NetworkClient(cli, options.subscription);
      networkClient.showVirtualNetworkGatewayConnection(resourceGroup, name, options, _);
    });

  gatewayConnection.command('delete [resource-group] [name]')
    .description($('Deletes a gateway connection within a resource group'))
    .usage('[options] <resource-group> <name>')
    .option('-g, --resource-group <resource-group>', $('the name of the resource group'))
    .option('-n, --name <name>', $('the name of the virtual network gateway connection'))
    .option('-q, --quiet', $('quiet mode, do not ask for delete confirmation'))
    .option('-s, --subscription <subscription>', $('the subscription identifier'))
    .execute(function (resourceGroup, name, options, _) {
      resourceGroup = cli.interaction.promptIfNotGiven($('Resource group name: '), resourceGroup, _);
      name = cli.interaction.promptIfNotGiven($('Virtual network gateway connection name: '), name, _);

      var networkClient = new NetworkClient(cli, options.subscription);
      networkClient.deleteVirtualNetworkGatewayConnection(resourceGroup, name, options, _);
    });

  var gatewaySharedKey = gateway.category('shared-key')
    .description($('Commands to manage gateway shared key'));

  gatewaySharedKey.command('set [resource-group] [vnet-gateway-id] [connected-entity-id]')
    .description($('Sets a shared key within a resource group'))
    .usage('[options] <resource-group> <vnet-gateway-id> <connected-entity-id>')
    .option('-g, --resource-group <resource-group>', $('the name of the resource group'))
    .option('-a, --vnet-gateway-id <vnet-gateway-id>', $('the vnet gateway identifier'))
    .option('-c, --connected-entity-id <connected-entity-id>', $('the connected entity identifier'))
    .option('-k, --shared-key <shared-key>', $('the shared key to set'))
    .option('-s, --subscription <subscription>', $('the subscription identifier'))
    .execute(function (resourceGroup, vnetGatewayId, connectedEntityId, options, _) {
      resourceGroup = cli.interaction.promptIfNotGiven($('Resource group name: '), resourceGroup, _);
      vnetGatewayId = cli.interaction.promptIfNotGiven($('Virtual network gateway identifier: '), vnetGatewayId, _);
      connectedEntityId = cli.interaction.promptIfNotGiven($('Connected entity identifier: '), connectedEntityId, _);

      var networkClient = new NetworkClient(cli, options.subscription);
      networkClient.setSharedKey(resourceGroup, vnetGatewayId, connectedEntityId, options, _);
    });

  gatewaySharedKey.command('reset [resource-group] [vnet-gateway-id] [connected-entity-id]')
    .description($('Sets a shared key within a resource group'))
    .usage('[options] <resource-group> <vnet-gateway-id> <connected-entity-id>')
    .option('-g, --resource-group <resource-group>', $('the name of the resource group'))
    .option('-a, --vnet-gateway-id <vnet-gateway-id>', $('the vnet gateway identifier'))
    .option('-c, --connected-entity-id <connected-entity-id>', $('the connected entity identifier'))
    .option('-l, --key-length <key-length>', $('length of the shared key to reset'))
    .option('-s, --subscription <subscription>', $('the subscription identifier'))
    .execute(function (resourceGroup, vnetGatewayId, connectedEntityId, options, _) {
      resourceGroup = cli.interaction.promptIfNotGiven($('Resource group name: '), resourceGroup, _);
      vnetGatewayId = cli.interaction.promptIfNotGiven($('Virtual network gateway identifier: '), vnetGatewayId, _);
      connectedEntityId = cli.interaction.promptIfNotGiven($('Connected entity identifier: '), connectedEntityId, _);

      var networkClient = new NetworkClient(cli, options.subscription);
      networkClient.resetSharedKey(resourceGroup, vnetGatewayId, connectedEntityId, options, _);
    });

  gatewaySharedKey.command('show [resource-group] [vnet-gateway-id] [connected-entity-id]')
    .description($('Sets a shared key within a resource group'))
    .usage('[options] <resource-group> <vnet-gateway-id> <connected-entity-id>')
    .option('-g, --resource-group <resource-group>', $('the name of the resource group'))
    .option('-a, --vnet-gateway-id <vnet-gateway-id>', $('the vnet gateway identifier'))
    .option('-c, --connected-entity-id <connected-entity-id>', $('the connected entity identifier'))
    .option('-s, --subscription <subscription>', $('the subscription identifier'))
    .execute(function (resourceGroup, vnetGatewayId, connectedEntityId, options, _) {
      resourceGroup = cli.interaction.promptIfNotGiven($('Resource group name: '), resourceGroup, _);
      vnetGatewayId = cli.interaction.promptIfNotGiven($('Virtual network gateway identifier: '), vnetGatewayId, _);
      connectedEntityId = cli.interaction.promptIfNotGiven($('Connected entity identifier: '), connectedEntityId, _);

      var networkClient = new NetworkClient(cli, options.subscription);
      networkClient.showSharedKey(resourceGroup, vnetGatewayId, connectedEntityId, options, _);
    });
};<|MERGE_RESOLUTION|>--- conflicted
+++ resolved
@@ -1155,14 +1155,9 @@
     .usage('[options] <resource-group> <name>')
     .option('-g, --resource-group <resource-group>', $('the name of the resource group'))
     .option('-n, --name <name>', $('the name of the dns zone.' +
-<<<<<<< HEAD
-    '\n     Must not end with \'.\'' +
-    '\n     Terminating \'.\' will be removed'))
-=======
       '\n     Must not end with \'.\'' +
       '\n     Terminating \'.\' will be removed'))
     .option('-s, --subscription <subscription>', $('the subscription identifier'))
->>>>>>> e39ca964
     .option('-q, --quiet', $('quiet mode, do not ask for delete confirmation'))
     .option('-s, --subscription <subscription>', $('the subscription identifier'))
     .execute(function (resourceGroup, name, options, _) {
