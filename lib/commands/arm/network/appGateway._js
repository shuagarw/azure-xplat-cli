--- conflicted
+++ resolved
@@ -2103,18 +2103,11 @@
       self.output.nameValue($('SSL cerificates'), self._getAttributeNames(appGateway.sslCertificates));
       self.output.nameValue($('Frontend ip configurations'), self._getAttributeNames(appGateway.frontendIPConfigurations));
       self.output.nameValue($('Frontend ports'), self._getAttributeNames(appGateway.frontendPorts));
-<<<<<<< HEAD
-      self.output.nameValue($('Backend address pools'), self._getAttributeNames(appGateway.backendAddressPools));
-      self.output.header($('Backend http settings'));
-      self._listAppGatewayHttpSettings(appGateway, indent);
-      self.output.nameValue($('Http listeners'), self._getAttributeNames(appGateway.httpListeners));
-=======
       self.output.header($('Backend address pools'));
       self._listAppGatewayAddressPools(appGateway, indent);
       self.output.nameValue($('Backend http settings'), self._getAttributeNames(appGateway.backendHttpSettingsCollection));
       self.output.header($('Http listeners'));
       self._listAppGatewayHttpListeners(appGateway, indent);
->>>>>>> 49eef70f
       self.output.header($('Request routing rules'));
       self._listAppGatewayRoutingRules(appGateway, indent);
       self.output.header($('Probes'));
