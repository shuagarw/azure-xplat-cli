--- conflicted
+++ resolved
@@ -570,34 +570,6 @@
     self._setAppGateway(resourceGroup, appGatewayName, appGateway, options, _);
   },
 
-<<<<<<< HEAD
-  listHttpListeners: function (resourceGroup, appGatewayName, options, _) {
-    var self = this;
-
-    var appGateway = self.get(resourceGroup, appGatewayName, _);
-    if (!appGateway) {
-      throw new Error(util.format($('Application gateway "%s" not found'), appGatewayName));
-    }
-
-    self._listAppGatewayHttpListeners(appGateway);
-  },
-
-  showHttpListener: function (resourceGroup, appGatewayName, listenerName, options, _) {
-    var self = this;
-
-    var appGateway = self.get(resourceGroup, appGatewayName, _);
-    if (!appGateway) {
-      throw new Error(util.format($('Application gateway "%s" not found'), appGatewayName));
-    }
-
-    var listener = utils.findFirstCaseIgnore(appGateway.httpListeners, {name: listenerName});
-    if (!listener) {
-      throw new Error(util.format($('An HTTP listener with name "%s" was not found in application gateway "%s"'), listenerName, appGatewayName));
-    }
-    self._showAppGatewayHttpListener(listener);
-  },
-
-=======
   setHttpListener: function (resourceGroup, appGatewayName, httpListenerName, options, _) {
     var self = this;
     var appGateway = self.get(resourceGroup, appGatewayName, _);
@@ -632,7 +604,33 @@
     self.output.warn('Application gateway add new http listener command is a long-running process. It may take up to 15-20 minutes to complete.');
     self._setAppGateway(resourceGroup, appGatewayName, appGateway, options, _);
   },
->>>>>>> b7f9ed86
+
+  listHttpListeners: function (resourceGroup, appGatewayName, options, _) {
+    var self = this;
+
+    var appGateway = self.get(resourceGroup, appGatewayName, _);
+    if (!appGateway) {
+      throw new Error(util.format($('Application gateway "%s" not found'), appGatewayName));
+    }
+
+    self._listAppGatewayHttpListeners(appGateway);
+  },
+
+  showHttpListener: function (resourceGroup, appGatewayName, listenerName, options, _) {
+    var self = this;
+
+    var appGateway = self.get(resourceGroup, appGatewayName, _);
+    if (!appGateway) {
+      throw new Error(util.format($('Application gateway "%s" not found'), appGatewayName));
+    }
+
+    var listener = utils.findFirstCaseIgnore(appGateway.httpListeners, {name: listenerName});
+    if (!listener) {
+      throw new Error(util.format($('An HTTP listener with name "%s" was not found in application gateway "%s"'), listenerName, appGatewayName));
+    }
+    self._showAppGatewayHttpListener(listener);
+  },
+
 
   removeHttpListener: function (resourceGroup, appGatewayName, httpListenerName, options, _) {
     var self = this;
@@ -1163,7 +1161,6 @@
     return client.credentials.subscriptionId;
   },
 
-<<<<<<< HEAD
   _listAppGatewayHttpListeners: function(appGateway, indent) {
     var self = this;
 
@@ -1174,7 +1171,11 @@
       } else {
         self.output.table(listeners, function (row, listener) {
           self._showAppGatewayHttpListener(listener, indent);
-=======
+        });
+      }
+    });
+  },
+
   _listAppGatewayUrlPathMaps: function(appGateway, indent) {
     var self = this;
 
@@ -1200,7 +1201,6 @@
         indent += 2;
         rules.forEach(function (rule) {
           self._showAppGatewayUrlPathMapRule(rule, indent);
->>>>>>> b7f9ed86
         });
       }
     });
@@ -1508,7 +1508,6 @@
     });
   },
 
-<<<<<<< HEAD
   _showAppGatewayHttpListener: function(listener, indent) {
     var self = this;
 
@@ -1523,7 +1522,9 @@
       self.output.nameValue($('Frontend port name'), frontendPort.resourceName, indent);
       self.output.nameValue($('SSL certificate name'), sslCertificate.resourceName, indent);
       self.output.nameValue($('Protocol'), listener.protocol, indent);
-=======
+    });
+  }
+
   _showAppGatewayUrlPathMap: function(urlPathMap, indent) {
     var self = this;
 
@@ -1557,7 +1558,6 @@
         self.output.list(rule.paths, indent + 2);
       }
       self.output.data($(''), '');
->>>>>>> b7f9ed86
     });
   }
 });
