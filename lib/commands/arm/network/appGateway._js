--- conflicted
+++ resolved
@@ -1732,11 +1732,8 @@
 
   _listAppGatewayHttpListeners: function (appGateway, indent) {
     var self = this;
-<<<<<<< HEAD
-=======
 
     if (!indent) indent = 0;
->>>>>>> 541d98a6
     self.interaction.formatOutput(appGateway.httpListeners, function (listeners) {
       if(listeners.length === 0) {
         self.output.warn(util.format($('No HTTP listeners found in application gateway "%s"'), appGateway.name));
@@ -1748,7 +1745,6 @@
     });
   },
 
-<<<<<<< HEAD
   _listAppGatewayProbes: function(appGateway, indent) {
     var self = this;
 
@@ -1762,26 +1758,12 @@
         self.output.nameValue($('Interval'), item.interval, indent);
         self.output.nameValue($('Timeout'), item.timeout, indent);
         self.output.nameValue($('Unhealthy Threshold'), item.unhealthyThreshold, indent);
-=======
-  _listAppGatewayRoutingRules: function(appGateway, indent) {
-    var self = this;
-
-    if (!indent) indent = 0;
-    self.interaction.formatOutput(appGateway.requestRoutingRules, function (routingRules) {
-      routingRules.forEach(function(item) {
-        self.output.nameValue($('Name'), item.name, indent);
-        self.output.nameValue($('Rule Type'), item.ruleType, indent);
->>>>>>> 541d98a6
         self.output.data($(''), '');
       });
     });
   },
 
-<<<<<<< HEAD
-  _listAppGatewayUrlPathMaps: function(appGateway, indent) {
-=======
   _listAppGatewayUrlPathMaps: function (appGateway, indent) {
->>>>>>> 541d98a6
     var self = this;
 
     if (!indent) indent = 0;
@@ -2091,18 +2073,11 @@
       self.output.nameValue($('Backend address pools'), self._getAttributeNames(appGateway.backendAddressPools));
       self.output.nameValue($('Backend http settings'), self._getAttributeNames(appGateway.backendHttpSettingsCollection));
       self.output.nameValue($('Http listeners'), self._getAttributeNames(appGateway.httpListeners));
-<<<<<<< HEAD
-      self.output.nameValue($('Request routing rules'), self._getAttributeNames(appGateway.requestRoutingRules));
-
+      self.output.header($('Request routing rules'));
+      self._listAppGatewayRoutingRules(appGateway, indent);
       self.output.header($('Probes'));
       self._listAppGatewayProbes(appGateway, indent);
       self.output.header($('Url Path Maps'));
-=======
-      self.output.header($('Request routing rules'));
-      self._listAppGatewayRoutingRules(appGateway, indent);
-      self.output.nameValue($('Probes'), self._getAttributeNames(appGateway.probes));
-      self.output.header($('Url Path Map'));
->>>>>>> 541d98a6
       self._listAppGatewayUrlPathMaps(appGateway, indent);
 
       self.output.nameValue($('GatewayIpConfigurationText'), JSON.stringify(appGateway.gatewayIPConfigurations, null, 4));
