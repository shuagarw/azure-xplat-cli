--- conflicted
+++ resolved
@@ -235,7 +235,6 @@
     }
   },
 
-<<<<<<< HEAD
   _getVMExpanded: function (resourceGroupName, name, depth, _) {
     var subscription = profile.current.getSubscription(this.subscription);
     var serviceClients = this._getServiceClients(subscription);
@@ -274,7 +273,8 @@
     }
 
     return memoize[referenceUri];
-=======
+  },
+
   attachNewDataDisk: function(resourceGroup, vmName, size, vhdName, options, _) {
     var subscription = profile.current.getSubscription(this.subscription);
     var computeManagementClient = this._getSubscriptionComputeClient(subscription);
@@ -324,7 +324,6 @@
     var vmStorageProfile = new VMStorageProfile(this.cli, resourceGroup, {}, this._getServiceClients(subscription));
     vmStorageProfile.removeDataDiskByLun(vmResult.virtualMachine, lunAsInt);
     this._updateVM(resourceGroup, vmResult.virtualMachine, computeManagementClient, _);
->>>>>>> 651f89f2
   },
 
   _getVM: function (resourceGroupName, name, computeManagementClient, _) {
