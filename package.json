{
  "name": "azure-cli",
  "author": "Microsoft Corporation",
  "contributors": [
    "Block, Glenn <gblock@microsoft.com>",
    "Cowlishaw, Mark <markcowl@microsoft.com>",
    "Dejardin, Louis <loudej@microsoft.com>",
    "Georgiev, Yavor <yavorg@microsoft.com>",
    "Janczuk, Tomasz <tjanczuk@microsoft.com>",
    "Rodrigues, Andre <andrerod@microsoft.com>",
    "Tavares, Chris <ctavares@microsoft.com>",
    "Zavery, Amar <amzavery@microsoft.com>",
    "Wang, Yugang <yugangw@microsoft.com>"
  ],
  "version": "0.9.20",
  "description": "Microsoft Azure Cross Platform Command Line tool",
  "tags": [
    "azure",
    "cli"
  ],
  "keywords": [
    "node",
    "azure",
    "cli",
    "cloud hosting",
    "deployment"
  ],
  "main": "./lib/cli.js",
  "preferGlobal": "true",
  "engines": {
    "node": ">= 0.10.0"
  },
  "license": "Apache-2.0",
  "dependencies": {
    "adal-node": "0.1.17",
    "async": "1.4.2",
    "azure-common": "0.9.16",
    "azure-arm-authorization": "2.0.0",
    "azure-arm-cdn": "0.1.0-preview",
    "azure-arm-commerce": "0.1.1",
    "azure-arm-compute": "0.18.0",
    "azure-arm-hdinsight": "0.2.0",
    "azure-arm-hdinsight-jobs": "0.1.0",
    "azure-arm-insights": "0.11.1",
    "azure-arm-network": "0.13.1",
    "azure-arm-trafficmanager": "0.10.5",
    "azure-arm-dns": "0.10.1",
    "azure-arm-website": "0.10.0",
    "azure-arm-rediscache": "0.2.1",
    "azure-arm-datalake-analytics": "^0.2.0",
    "azure-arm-datalake-store": "^0.2.0",
    "azure-graph": "0.1.1",
    "azure-gallery": "2.0.0-pre.18",
    "azure-keyvault": "0.10.1",
    "azure-asm-compute": "0.15.0",
    "azure-asm-hdinsight": "0.10.2",
    "azure-asm-trafficmanager": "0.10.3",
    "azure-asm-mgmt": "0.10.1",
    "azure-monitoring": "0.10.2",
<<<<<<< HEAD
    "azure-asm-network": "0.10.2",
    "azure-arm-resource": "1.4.3-preview",
    "azure-arm-storage": "0.13.0-preview",
=======
    "azure-asm-network": "0.11.0",
    "azure-arm-resource": "1.4.4-preview",
    "azure-arm-storage": "0.12.2-preview",
>>>>>>> 020e4c65
    "azure-asm-sb": "0.10.1",
    "azure-asm-sql": "0.10.1",
    "azure-asm-storage": "0.10.1",
    "azure-asm-subscription": "0.10.1",
    "azure-asm-website": "0.10.1",
    "azure-storage": "0.7.0",
    "azure-arm-batch": "0.1.0",
    "azure-batch": "0.3.0",
    "applicationinsights": "0.15.12",
    "caller-id": "0.1.x",
    "colors": "0.x.x",
    "commander": "1.0.4",
    "easy-table": "0.0.1",
    "event-stream": "3.1.5",
    "eyes": "0.x.x",
    "github": "0.1.6",
    "fast-json-patch": "0.5.6",
    "js2xmlparser": "1.0.0",
    "jsrsasign": "4.8.2 ",
    "kuduscript": "1.0.6",
    "moment": "^2.8.0",
    "ms-rest": "^1.12.0",
    "ms-rest-azure": "^1.12.0",
    "node-forge": "0.6.23",
    "node-uuid": "1.2.0",
    "number-is-nan": "1.0.0",
    "omelette": "0.1.0",
    "openssl-wrapper": "0.2.1",
    "readable-stream": "~1.0.0",
    "request": "2.69.0",
    "ssh-key-to-pem": "0.11.0",
    "streamline": "0.10.17",
    "streamline-streams": "0.1.5",
    "sync-request": "3.0.0",
    "through": "2.3.4",
    "tunnel": "0.0.2",
    "underscore": "1.4.x",
    "validator": "~3.1.0",
    "winston": "0.6.x",
    "wordwrap": "0.0.2",
    "xml2js": "0.1.x",
    "xmlbuilder": "0.4.x",
    "read": "^1.0.7"
  },
  "devDependencies": {
    "istanbul": "0.3.19",
    "mocha": "1.16.0",
    "jshint": "<= 2.6.0",
    "sinon": "*",
    "should": "3.3.2",
    "winston-memory": "*",
    "nock": "0.16"
  },
  "homepage": "https://github.com/Azure/azure-xplat-cli",
  "repository": {
    "type": "git",
    "url": "git@github.com:Azure/azure-xplat-cli.git"
  },
  "bugs": {
    "url": "https://github.com/Azure/azure-xplat-cli/issues"
  },
  "scripts": {
    "test": "npm -s run-script jshint && npm -s run-script unit-arm && npm -s run-script unit",
    "unit": "node scripts/unit.js testlist.txt",
    "unit-arm": "node scripts/unit.js testlist-arm.txt",
    "unit-vm": "node scripts/unit.js testlist-vm.txt",
    "unit-vm-live": "node scripts/unit.js testlist-vm-live.txt",
    "unit-arm-vm": "node scripts/unit.js testlist-arm-vm.txt",
    "unit-arm-vm-live": "node scripts/unit.js testlist-arm-vm-live.txt",
    "unit-arm-vm-extension-live": "node scripts/unit.js testlist-arm-vm-extension-live.txt",
    "unit-arm-vmss": "node scripts/unit.js testlist-arm-vmss.txt",
    "unit-arm-container": "node scripts/unit.js testlist-arm-container.txt",
    "jshint": "jshint lib --jslint-reporter --extra-ext ._js",
    "preci": "jshint lib --reporter=checkstyle --extra-ext ._js > checkstyle-result.xml",
    "ci": "node scripts/unit.js testlist.txt -xunit",
    "cover": "./node_modules/.bin/istanbul cover ./node_modules/mocha/bin/_mocha -- test/util/profile test/util/authentication -R spec -t 5000",
    "extract-labels": "node scripts/extract-labels"
  },
  "bin": {
    "azure": "./bin/azure"
  }
}<|MERGE_RESOLUTION|>--- conflicted
+++ resolved
@@ -57,15 +57,9 @@
     "azure-asm-trafficmanager": "0.10.3",
     "azure-asm-mgmt": "0.10.1",
     "azure-monitoring": "0.10.2",
-<<<<<<< HEAD
-    "azure-asm-network": "0.10.2",
-    "azure-arm-resource": "1.4.3-preview",
-    "azure-arm-storage": "0.13.0-preview",
-=======
     "azure-asm-network": "0.11.0",
     "azure-arm-resource": "1.4.4-preview",
-    "azure-arm-storage": "0.12.2-preview",
->>>>>>> 020e4c65
+    "azure-arm-storage": "0.13.0-preview",
     "azure-asm-sb": "0.10.1",
     "azure-asm-sql": "0.10.1",
     "azure-asm-storage": "0.10.1",
