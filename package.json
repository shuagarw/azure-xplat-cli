{
  "name": "azure-cli",
  "author": "Microsoft Corporation",
  "contributors": [
    "Block, Glenn <gblock@microsoft.com>",
    "Cowlishaw, Mark <markcowl@microsoft.com>",
    "Dejardin, Louis <loudej@microsoft.com>",
    "Georgiev, Yavor <yavorg@microsoft.com>",
    "Janczuk, Tomasz <tjanczuk@microsoft.com>",
    "Rodrigues, Andre <andrerod@microsoft.com>",
    "Tavares, Chris <ctavares@microsoft.com>"
  ],
  "version": "0.8.0",
  "description": "Windows Azure Cross Platform Command Line tool",
  "tags": [
    "azure",
    "cli"
  ],
  "keywords": [
    "node",
    "azure",
    "cli",
    "cloud hosting",
    "deployment"
  ],
  "main": "./lib/cli.js",
  "preferGlobal": "true",
  "engines": {
    "node": ">= 0.6.15"
  },
  "licenses": [
    {
      "type": "Apache",
      "url": "http://www.apache.org/licenses/LICENSE-2.0"
    }
  ],
  "dependencies": {
    "azure-common": "0.9.1-pre.2",
    "azure": "0.8.1",
    "xml2js": "0.1.x",
    "xmlbuilder": "0.4.x",
    "underscore": "1.4.x",
    "node-uuid": "1.2.0",
    "tunnel": "0.0.2",
    "async": "0.2.7",
    "streamline": "0.4.5",
    "commander": "1.0.4",
    "winston": "0.6.x",
    "colors": "0.x.x",
    "eyes": "0.x.x",
    "easy-table": "0.0.1",
    "github": "0.1.6",
    "omelette": "0.1.0",
<<<<<<< HEAD
    "kuduscript": "0.1.7",
    "validator": "~3.1.0",
    "request": "2.27.0",
    "adal-node": "0.1.4",
    "through": "2.3.4",
    "wordwrap": "0.0.2"
=======
    "kuduscript": "0.1.10"
>>>>>>> 7d85b849
  },
  "devDependencies": {
    "mocha": "1.16.0",
    "jshint": ">= 2.1.4",
    "sinon": "*",
    "should": "*",
    "nock": "0.16",
    "winston-memory": "*",
    "event-stream": "~3.1.0",
    "cucumber": "~0.3.0"
  },
  "homepage": "https://github.com/WindowsAzure/azure-sdk-tools-xplat",
  "repository": {
    "type": "git",
    "url": "git@github.com:WindowsAzure/azure-sdk-tools-xplat.git"
  },
  "bugs": {
    "url": "https://github.com/WindowsAzure/azure-sdk-tools-xplat/issues"
  },
  "scripts": {
    "test": "npm -s run-script jshint && npm -s run-script unit",
    "unit": "node scripts/unit.js testlist.txt",
    "unit-mc": "node scripts/unit.js --mc testlistmc.txt",
    "unit-arm": "node scripts/unit.js testlistarm.txt",
    "jshint": "jshint lib --jslint-reporter --extra-ext ._js",
    "preci": "jshint lib --reporter=checkstyle --extra-ext ._js > checkstyle-result.xml",
    "ci": "node scripts/unit.js testlist.txt -xunit",
    "preacceptance": "node scripts/cuke-environment.js setup",
    "acceptance": "node node_modules/cucumber/bin/cucumber.js",
    "postacceptance": "node scripts/cuke-environment.js teardown",
    "extract-labels": "node scripts/extract-labels"
  },
  "bin": {
    "azure": "./bin/azure"
  }
}<|MERGE_RESOLUTION|>--- conflicted
+++ resolved
@@ -51,16 +51,12 @@
     "easy-table": "0.0.1",
     "github": "0.1.6",
     "omelette": "0.1.0",
-<<<<<<< HEAD
-    "kuduscript": "0.1.7",
+    "kuduscript": "0.1.10",
     "validator": "~3.1.0",
     "request": "2.27.0",
     "adal-node": "0.1.4",
     "through": "2.3.4",
     "wordwrap": "0.0.2"
-=======
-    "kuduscript": "0.1.10"
->>>>>>> 7d85b849
   },
   "devDependencies": {
     "mocha": "1.16.0",
