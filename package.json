{
  "name": "azure-cli",
  "author": "Microsoft Corporation",
  "contributors": [
    "Block, Glenn <gblock@microsoft.com>",
    "Cowlishaw, Mark <markcowl@microsoft.com>",
    "Dejardin, Louis <loudej@microsoft.com>",
    "Georgiev, Yavor <yavorg@microsoft.com>",
    "Janczuk, Tomasz <tjanczuk@microsoft.com>",
    "Rodrigues, Andre <andrerod@microsoft.com>",
    "Tavares, Chris <ctavares@microsoft.com>"
  ],
  "version": "0.8.10",
  "description": "Microsoft Azure Cross Platform Command Line tool",
  "tags": [
    "azure",
    "cli"
  ],
  "keywords": [
    "node",
    "azure",
    "cli",
    "cloud hosting",
    "deployment"
  ],
  "main": "./lib/cli.js",
  "preferGlobal": "true",
  "engines": {
    "node": ">= 0.8.26"
  },
  "licenses": [
    {
      "type": "Apache",
      "url": "http://www.apache.org/licenses/LICENSE-2.0"
    }
  ],
  "dependencies": {
    "adal-node": "0.1.7",
    "async": "0.2.7",
    "azure": "0.9.16",
    "azure-common": "0.9.8",
    "azure-extra": "~0.1.0",
    "azure-gallery": "2.0.0-pre.10",
    "azure-mgmt-authorization": "0.9.0-pre.1",
    "azure-mgmt-resource": "2.0.0-pre.11",
    "azure-storage": "0.3.3",
    "azure-storage-legacy": "0.9.11",
    "mime": "~1.2.4",
    "caller-id": "0.1.x",
    "colors": "0.x.x",
    "commander": "1.0.4",
    "easy-table": "0.0.1",
    "event-stream": "3.1.5",
    "eyes": "0.x.x",
    "github": "0.1.6",
    "kuduscript": "0.1.11",
    "moment": "2.6.0",
    "node-uuid": "1.2.0",
    "omelette": "0.1.0",
    "openssl-wrapper": "0.2.1",
    "readable-stream": "~1.0.0",
    "request": "2.27.0",
    "streamline": "0.4.5",
    "through": "2.3.4",
    "tunnel": "0.0.2",
    "underscore": "1.4.x",
    "validator": "~3.1.0",
    "winston": "0.6.x",
    "wordwrap": "0.0.2",
    "xml2js": "0.1.x",
<<<<<<< HEAD
    "xmlbuilder": "0.4.x"
=======
    "xmlbuilder": "0.4.x",
    "readable-stream": "~1.0.0",
    "openssl-wrapper": "0.2.1",
    "caller-id": "0.1.x",
    "azure-extra": "0.1.1"
>>>>>>> 0ef51f32
  },
  "devDependencies": {
    "mocha": "1.16.0",
    "jshint": ">= 2.1.4",
    "sinon": "*",
    "should": "3.3.2",
    "nock": "0.16",
    "winston-memory": "*",
    "cucumber": "~0.3.0"
  },
  "homepage": "https://github.com/WindowsAzure/azure-sdk-tools-xplat",
  "repository": {
    "type": "git",
    "url": "git@github.com:WindowsAzure/azure-sdk-tools-xplat.git"
  },
  "bugs": {
    "url": "https://github.com/WindowsAzure/azure-sdk-tools-xplat/issues"
  },
  "scripts": {
    "test": "npm -s run-script jshint && npm -s run-script unit && npm -s run-script unit-arm",
    "unit": "node scripts/unit.js testlist.txt",
    "unit-mc": "node scripts/unit.js --mc testlistmc.txt",
    "unit-arm": "node scripts/unit.js testlistarm.txt",
    "jshint": "jshint lib --jslint-reporter --extra-ext ._js",
    "preci": "jshint lib --reporter=checkstyle --extra-ext ._js > checkstyle-result.xml",
    "ci": "node scripts/unit.js testlist.txt -xunit",
    "preacceptance": "node scripts/cuke-environment.js setup",
    "acceptance": "node node_modules/cucumber/bin/cucumber.js",
    "postacceptance": "node scripts/cuke-environment.js teardown",
    "extract-labels": "node scripts/extract-labels"
  },
  "bin": {
    "azure": "./bin/azure"
  }
}<|MERGE_RESOLUTION|>--- conflicted
+++ resolved
@@ -68,15 +68,11 @@
     "winston": "0.6.x",
     "wordwrap": "0.0.2",
     "xml2js": "0.1.x",
-<<<<<<< HEAD
-    "xmlbuilder": "0.4.x"
-=======
     "xmlbuilder": "0.4.x",
     "readable-stream": "~1.0.0",
     "openssl-wrapper": "0.2.1",
     "caller-id": "0.1.x",
     "azure-extra": "0.1.1"
->>>>>>> 0ef51f32
   },
   "devDependencies": {
     "mocha": "1.16.0",
