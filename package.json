{
  "name": "azure-cli",
  "author": "Microsoft Corporation",
  "contributors": [
    "Block, Glenn <gblock@microsoft.com>",
    "Cowlishaw, Mark <markcowl@microsoft.com>",
    "Dejardin, Louis <loudej@microsoft.com>",
    "Georgiev, Yavor <yavorg@microsoft.com>",
    "Janczuk, Tomasz <tjanczuk@microsoft.com>",
    "Rodrigues, Andre <andrerod@microsoft.com>",
    "Tavares, Chris <ctavares@microsoft.com>",
    "Zavery, Amar <amzavery@microsoft.com>",
    "Wang, Yugang <yugangw@microsoft.com>"
  ],
  "version": "0.9.16",
  "description": "Microsoft Azure Cross Platform Command Line tool",
  "tags": [
    "azure",
    "cli"
  ],
  "keywords": [
    "node",
    "azure",
    "cli",
    "cloud hosting",
    "deployment"
  ],
  "main": "./lib/cli.js",
  "preferGlobal": "true",
  "engines": {
    "node": ">= 0.10.0"
  },
  "license": "Apache-2.0",
  "dependencies": {
    "adal-node": "0.1.17",
    "async": "1.4.2",
    "azure-common": "0.9.16",
    "azure-arm-authorization": "2.0.0",
    "azure-arm-cdn": "0.1.0-preview",
    "azure-arm-commerce": "0.1.1",
    "azure-arm-compute": "0.16.1",
    "azure-arm-hdinsight": "0.2.0",
    "azure-arm-hdinsight-jobs": "0.1.0",
    "azure-arm-insights": "0.11.0",
    "azure-arm-network": "0.12.1",
    "azure-arm-trafficmanager": "0.10.5",
    "azure-arm-dns": "0.10.1",
    "azure-arm-website": "0.10.0",
    "azure-arm-rediscache": "0.2.1",
    "azure-arm-datalake-analytics": "^0.2.0",
    "azure-arm-datalake-store": "^0.2.0",
    "azure-graph": "0.1.1",
    "azure-gallery": "2.0.0-pre.18",
    "azure-keyvault": "0.10.1",
    "azure-asm-compute": "0.13.0",
    "azure-asm-hdinsight": "0.10.2",
    "azure-asm-trafficmanager": "0.10.3",
    "azure-asm-mgmt": "0.10.1",
    "azure-monitoring": "0.10.2",
    "azure-asm-network": "0.10.2",
    "azure-arm-resource": "1.3.0-preview",
    "azure-arm-storage": "0.12.2-preview",
    "azure-asm-sb": "0.10.1",
    "azure-asm-sql": "0.10.1",
    "azure-asm-storage": "0.10.1",
    "azure-asm-subscription": "0.10.1",
    "azure-asm-website": "0.10.1",
    "azure-storage": "0.7.0",
<<<<<<< HEAD
    "applicationinsights": "0.15.12",
=======
    "azure-arm-batch": "0.1.0",
    "azure-batch": "0.1.0",
>>>>>>> 47e58ab4
    "caller-id": "0.1.x",
    "colors": "0.x.x",
    "commander": "1.0.4",
    "easy-table": "0.0.1",
    "event-stream": "3.1.5",
    "eyes": "0.x.x",
    "github": "0.1.6",
    "fast-json-patch": "0.5.6",
    "js2xmlparser": "1.0.0",
    "jsrsasign": "4.8.2 ",
    "kuduscript": "1.0.6",
    "moment": "^2.8.0",
    "ms-rest-azure": "^1.12.0",
    "node-forge": "0.6.23",
    "node-uuid": "1.2.0",
    "number-is-nan": "1.0.0",
    "omelette": "0.1.0",
    "openssl-wrapper": "0.2.1",
    "readable-stream": "~1.0.0",
    "request": "2.52.0",
    "ssh-key-to-pem": "0.11.0",
    "streamline": "0.10.17",
    "streamline-streams": "0.1.5",
    "through": "2.3.4",
    "tunnel": "0.0.2",
    "underscore": "1.4.x",
    "validator": "~3.1.0",
    "winston": "0.6.x",
    "wordwrap": "0.0.2",
    "xml2js": "0.1.x",
    "xmlbuilder": "0.4.x",
    "read": "^1.0.7"
  },
  "devDependencies": {
    "istanbul": "0.3.19",
    "mocha": "1.16.0",
    "jshint": "<= 2.6.0",
    "sinon": "*",
    "should": "3.3.2",
    "winston-memory": "*",
    "nock": "0.16"
  },
  "homepage": "https://github.com/Azure/azure-xplat-cli",
  "repository": {
    "type": "git",
    "url": "git@github.com:Azure/azure-xplat-cli.git"
  },
  "bugs": {
    "url": "https://github.com/Azure/azure-xplat-cli/issues"
  },
  "scripts": {
    "test": "npm -s run-script jshint && npm -s run-script unit-arm && npm -s run-script unit",
    "unit": "node scripts/unit.js testlist.txt",
    "unit-arm": "node scripts/unit.js testlist-arm.txt",
    "unit-arm-vm": "node scripts/unit.js testlist-arm-vm.txt",
    "unit-vm-live": "node scripts/unit.js testlist-vm-live.txt",
    "unit-arm-vm-live": "node scripts/unit.js testlist-arm-vm-live.txt",
    "unit-arm-vmss": "node scripts/unit.js testlist-arm-vmss.txt",
    "jshint": "jshint lib --jslint-reporter --extra-ext ._js",
    "preci": "jshint lib --reporter=checkstyle --extra-ext ._js > checkstyle-result.xml",
    "ci": "node scripts/unit.js testlist.txt -xunit",
    "cover": "./node_modules/.bin/istanbul cover ./node_modules/mocha/bin/_mocha -- test/util/profile test/util/authentication -R spec -t 5000",
    "extract-labels": "node scripts/extract-labels"
  },
  "bin": {
    "azure": "./bin/azure"
  }
}<|MERGE_RESOLUTION|>--- conflicted
+++ resolved
@@ -66,12 +66,9 @@
     "azure-asm-subscription": "0.10.1",
     "azure-asm-website": "0.10.1",
     "azure-storage": "0.7.0",
-<<<<<<< HEAD
-    "applicationinsights": "0.15.12",
-=======
     "azure-arm-batch": "0.1.0",
     "azure-batch": "0.1.0",
->>>>>>> 47e58ab4
+    "applicationinsights": "0.15.12",
     "caller-id": "0.1.x",
     "colors": "0.x.x",
     "commander": "1.0.4",
